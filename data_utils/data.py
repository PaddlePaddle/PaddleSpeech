--- conflicted
+++ resolved
@@ -89,12 +89,10 @@
         self._num_threads = num_threads
         self._rng = random.Random(random_seed)
         self._epoch = 0
-
-<<<<<<< HEAD
         # for caching tar files info
         self.tar2info = {}
         self.tar2object = {}
-=======
+
     def process_utterance(self, filename, transcript):
         """Load, augment, featurize and normalize for speech data.
 
@@ -111,7 +109,6 @@
         specgram, text_ids = self._speech_featurizer.featurize(speech_segment)
         specgram = self._normalizer.apply(specgram)
         return specgram, text_ids
->>>>>>> 7e39debc
 
     def batch_reader_creator(self,
                              manifest_path,
@@ -228,7 +225,6 @@
         """
         return self._speech_featurizer.vocab_list
 
-<<<<<<< HEAD
     def _parse_tar(self, file):
         """
         Parse a tar file to get a tarfile object and a map containing tarinfoes
@@ -269,8 +265,6 @@
         specgram = self._normalizer.apply(specgram)
         return specgram, text_ids
 
-=======
->>>>>>> 7e39debc
     def _instance_reader_creator(self, manifest):
         """
         Instance reader creator. Create a callable function to produce
