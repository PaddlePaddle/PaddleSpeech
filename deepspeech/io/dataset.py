# Copyright (c) 2021 PaddlePaddle Authors. All Rights Reserved.
#
# Licensed under the Apache License, Version 2.0 (the "License");
# you may not use this file except in compliance with the License.
# You may obtain a copy of the License at
#
#     http://www.apache.org/licenses/LICENSE-2.0
#
# Unless required by applicable law or agreed to in writing, software
# distributed under the License is distributed on an "AS IS" BASIS,
# WITHOUT WARRANTIES OR CONDITIONS OF ANY KIND, either express or implied.
# See the License for the specific language governing permissions and
# limitations under the License.
from typing import Optional

from paddle.io import Dataset
from yacs.config import CfgNode

from deepspeech.frontend.utility import read_manifest
from deepspeech.utils.log import Log

__all__ = ["ManifestDataset", "TripletManifestDataset", "TransformDataset"]

logger = Log(__name__).getlog()


class ManifestDataset(Dataset):
    @classmethod
    def params(cls, config: Optional[CfgNode]=None) -> CfgNode:
        default = CfgNode(
            dict(
                manifest="",
                max_input_len=27.0,
                min_input_len=0.0,
                max_output_len=float('inf'),
                min_output_len=0.0,
                max_output_input_ratio=float('inf'),
                min_output_input_ratio=0.0, ))

        if config is not None:
            config.merge_from_other_cfg(default)
        return default

    @classmethod
    def from_config(cls, config):
        """Build a ManifestDataset object from a config.

        Args:
            config (yacs.config.CfgNode): configs object.

        Returns:
            ManifestDataset: dataet object.
        """
        assert 'manifest' in config.data
        assert config.data.manifest

        dataset = cls(
            manifest_path=config.data.manifest,
            max_input_len=config.data.max_input_len,
            min_input_len=config.data.min_input_len,
            max_output_len=config.data.max_output_len,
            min_output_len=config.data.min_output_len,
            max_output_input_ratio=config.data.max_output_input_ratio,
            min_output_input_ratio=config.data.min_output_input_ratio, )
        return dataset

    def __init__(self,
                 manifest_path,
                 max_input_len=float('inf'),
                 min_input_len=0.0,
                 max_output_len=float('inf'),
                 min_output_len=0.0,
                 max_output_input_ratio=float('inf'),
                 min_output_input_ratio=0.0):
        """Manifest Dataset

        Args:
            manifest_path (str): manifest josn file path
            max_input_len ([type], optional): maximum output seq length, 
                in seconds for raw wav, in frame numbers for feature data. Defaults to float('inf').
            min_input_len (float, optional): minimum input seq length, 
                in seconds for raw wav, in frame numbers for feature data. Defaults to 0.0.
            max_output_len (float, optional): maximum input seq length, 
                in modeling units. Defaults to 500.0.
            min_output_len (float, optional): minimum input seq length, 
                in modeling units. Defaults to 0.0.
            max_output_input_ratio (float, optional): maximum output seq length/output seq length ratio. 
                Defaults to 10.0.
            min_output_input_ratio (float, optional): minimum output seq length/output seq length ratio.
                Defaults to 0.05.
        
        """
        super().__init__()

        # read manifest
        self._manifest = read_manifest(
            manifest_path=manifest_path,
            max_input_len=max_input_len,
            min_input_len=min_input_len,
            max_output_len=max_output_len,
            min_output_len=min_output_len,
            max_output_input_ratio=max_output_input_ratio,
            min_output_input_ratio=min_output_input_ratio)
        self._manifest.sort(key=lambda x: x["feat_shape"][0])

    def __len__(self):
        return len(self._manifest)

    def __getitem__(self, idx):
        instance = self._manifest[idx]
        return instance["utt"], instance["feat"], instance["text"]


class TripletManifestDataset(ManifestDataset):
    """
        For Joint Training of Speech Translation and ASR.
        text: translation,
        text1: transcript.
    """

    def __getitem__(self, idx):
        instance = self._manifest[idx]
        return instance["utt"], instance["feat"], instance["text"], instance[
            "text1"]


class TransformDataset(Dataset):
    """Transform Dataset.

    Args:
        data: list object from make_batchset
        converter: batch function
        reader: read data
    """

    def __init__(self, data, converter, reader):
        """Init function."""
        super().__init__()
        self.data = data
        self.converter = converter
        self.reader = reader

    def __len__(self):
        """Len function."""
        return len(self.data)

    def __getitem__(self, idx):
<<<<<<< HEAD
        instance = self._manifest[idx]
        feat, text = self.process_utterance(instance["feat"], instance["text"])
        return instance["utt"], feat, text
=======
        """[] operator."""
        return self.converter([self.reader(self.data[idx], return_uttid=True)])
>>>>>>> a75be257
<|MERGE_RESOLUTION|>--- conflicted
+++ resolved
@@ -76,19 +76,19 @@
 
         Args:
             manifest_path (str): manifest josn file path
-            max_input_len ([type], optional): maximum output seq length, 
+            max_input_len ([type], optional): maximum output seq length,
                 in seconds for raw wav, in frame numbers for feature data. Defaults to float('inf').
-            min_input_len (float, optional): minimum input seq length, 
+            min_input_len (float, optional): minimum input seq length,
                 in seconds for raw wav, in frame numbers for feature data. Defaults to 0.0.
-            max_output_len (float, optional): maximum input seq length, 
+            max_output_len (float, optional): maximum input seq length,
                 in modeling units. Defaults to 500.0.
-            min_output_len (float, optional): minimum input seq length, 
+            min_output_len (float, optional): minimum input seq length,
                 in modeling units. Defaults to 0.0.
-            max_output_input_ratio (float, optional): maximum output seq length/output seq length ratio. 
+            max_output_input_ratio (float, optional): maximum output seq length/output seq length ratio.
                 Defaults to 10.0.
             min_output_input_ratio (float, optional): minimum output seq length/output seq length ratio.
                 Defaults to 0.05.
-        
+
         """
         super().__init__()
 
@@ -145,11 +145,5 @@
         return len(self.data)
 
     def __getitem__(self, idx):
-<<<<<<< HEAD
-        instance = self._manifest[idx]
-        feat, text = self.process_utterance(instance["feat"], instance["text"])
-        return instance["utt"], feat, text
-=======
         """[] operator."""
-        return self.converter([self.reader(self.data[idx], return_uttid=True)])
->>>>>>> a75be257
+        return self.converter([self.reader(self.data[idx], return_uttid=True)])