--- conflicted
+++ resolved
@@ -10,7 +10,7 @@
 ### 1. 安装
 请看 [安装文档](https://github.com/PaddlePaddle/PaddleSpeech/blob/develop/docs/source/install.md).
 
-推荐使用 **paddlepaddle 2.2.1** 或以上版本。
+推荐使用 **paddlepaddle 2.2.2** 或以上版本。
 你可以从 medium，hard 两种方式中选择一种方式安装 PaddleSpeech。
 
 
@@ -183,7 +183,6 @@
   参数:
   - `config_file`: 服务的配置文件，默认： ./conf/tts_online_application.yaml
   - `log_file`: log 文件. 默认：./log/paddlespeech.log
-<<<<<<< HEAD
 
   输出:
   ```bash
@@ -377,114 +376,6 @@
 
   ```
 
-=======
-
-  输出:
-  ```bash
-    [2022-04-27 10:18:09,107] [    INFO] - The first response time of the 0 warm up: 1.1551103591918945 s
-    [2022-04-27 10:18:09,219] [    INFO] - The first response time of the 1 warm up: 0.11204338073730469 s
-    [2022-04-27 10:18:09,324] [    INFO] - The first response time of the 2 warm up: 0.1051797866821289 s
-    [2022-04-27 10:18:09,325] [    INFO] - **********************************************************************
-    INFO:     Started server process [17600]
-    [2022-04-27 10:18:09] [INFO] [server.py:75] Started server process [17600]
-    INFO:     Waiting for application startup.
-    [2022-04-27 10:18:09] [INFO] [on.py:45] Waiting for application startup.
-    INFO:     Application startup complete.
-    [2022-04-27 10:18:09] [INFO] [on.py:59] Application startup complete.
-    INFO:     Uvicorn running on http://127.0.0.1:8092 (Press CTRL+C to quit)
-    [2022-04-27 10:18:09] [INFO] [server.py:211] Uvicorn running on http://127.0.0.1:8092 (Press CTRL+C to quit)
-
-
-  ```
-
-- Python API
-  ```python
-  from paddlespeech.server.bin.paddlespeech_server import ServerExecutor
-
-  server_executor = ServerExecutor()
-  server_executor(
-      config_file="./conf/tts_online_application.yaml", 
-      log_file="./log/paddlespeech.log")
-  ```
-
-  输出：
-  ```bash
-    [2022-04-27 10:20:16,660] [    INFO] - The first response time of the 0 warm up: 1.0945196151733398 s
-    [2022-04-27 10:20:16,773] [    INFO] - The first response time of the 1 warm up: 0.11222052574157715 s
-    [2022-04-27 10:20:16,878] [    INFO] - The first response time of the 2 warm up: 0.10494542121887207 s
-    [2022-04-27 10:20:16,878] [    INFO] - **********************************************************************
-    INFO:     Started server process [23466]
-    [2022-04-27 10:20:16] [INFO] [server.py:75] Started server process [23466]
-    INFO:     Waiting for application startup.
-    [2022-04-27 10:20:16] [INFO] [on.py:45] Waiting for application startup.
-    INFO:     Application startup complete.
-    [2022-04-27 10:20:16] [INFO] [on.py:59] Application startup complete.
-    INFO:     Uvicorn running on http://127.0.0.1:8092 (Press CTRL+C to quit)
-    [2022-04-27 10:20:16] [INFO] [server.py:211] Uvicorn running on http://127.0.0.1:8092 (Press CTRL+C to quit)
-
-  ```
-
-#### 4.2 客户端使用方法
-- 命令行 (推荐使用)
-
-    访问 websocket 流式TTS服务：
-
-    ```bash
-    paddlespeech_client tts_online --server_ip 127.0.0.1 --port 8092 --protocol websocket --input "您好，欢迎使用百度飞桨语音合成服务。" --output output.wav
-    ```
-
-    使用帮助:
-  
-    ```bash
-    paddlespeech_client tts_online --help
-    ```
-
-    参数:
-    - `server_ip`: 服务端ip地址，默认: 127.0.0.1。
-    - `port`: 服务端口，默认: 8092。
-    - `protocol`: 服务协议，可选 [http, websocket], 默认: http。
-    - `input`: (必须输入): 待合成的文本。
-    - `spk_id`: 说话人 id，用于多说话人语音合成，默认值： 0。
-    - `speed`: 音频速度，该值应设置在 0 到 3 之间。 默认值：1.0
-    - `volume`: 音频音量，该值应设置在 0 到 3 之间。 默认值： 1.0
-    - `sample_rate`: 采样率，可选 [0, 8000, 16000]，默认值：0，表示与模型采样率相同
-    - `output`: 输出音频的路径， 默认值：None，表示不保存音频到本地。
-    - `play`: 是否播放音频，边合成边播放， 默认值：False，表示不播放。**播放音频需要依赖pyaudio库**。
-
-    
-    输出:
-    ```bash
-    [2022-04-27 10:21:04,262] [    INFO] - tts websocket client start
-    [2022-04-27 10:21:04,496] [    INFO] - 句子：您好，欢迎使用百度飞桨语音合成服务。
-    [2022-04-27 10:21:04,496] [    INFO] - 首包响应：0.2124948501586914 s
-    [2022-04-27 10:21:07,483] [    INFO] - 尾包响应：3.199106454849243 s
-    [2022-04-27 10:21:07,484] [    INFO] - 音频时长：3.825 s
-    [2022-04-27 10:21:07,484] [    INFO] - RTF: 0.8363677006141812
-    [2022-04-27 10:21:07,516] [    INFO] - 音频保存至：output.wav
-
-    ```
-
-- Python API
-  ```python
-  from paddlespeech.server.bin.paddlespeech_client import TTSOnlineClientExecutor
-  import json
-
-  executor = TTSOnlineClientExecutor()
-  executor(
-      input="您好，欢迎使用百度飞桨语音合成服务。",
-      server_ip="127.0.0.1",
-      port=8092,
-      protocol="websocket",
-      spk_id=0,
-      speed=1.0,
-      volume=1.0,
-      sample_rate=0,
-      output="./output.wav",
-      play=False)
-
-  ```
-
->>>>>>> b5fb2760
   输出:
   ```bash
     [2022-04-27 10:22:48,852] [    INFO] - tts websocket client start
