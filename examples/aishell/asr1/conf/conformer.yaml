############################################
#           Network Architecture           #
############################################
cmvn_file: 
cmvn_file_type: "json"
# encoder related
encoder: conformer
encoder_conf:
    output_size: 256    # dimension of attention
    attention_heads: 4
    linear_units: 2048  # the number of units of position-wise feed forward
    num_blocks: 12      # the number of encoder blocks
    dropout_rate: 0.1
    positional_dropout_rate: 0.1
    attention_dropout_rate: 0.0
    input_layer: conv2d # encoder input type, you can chose conv2d, conv2d6 and conv2d8
    normalize_before: True
    cnn_module_kernel: 15
    use_cnn_module: True
    activation_type: 'swish'
    pos_enc_layer_type: 'rel_pos'
    selfattention_layer_type: 'rel_selfattn'

# decoder related
decoder: transformer
decoder_conf:
    attention_heads: 4
    linear_units: 2048
    num_blocks: 6
    dropout_rate: 0.1
    positional_dropout_rate: 0.1
    self_attention_dropout_rate: 0.0
    src_attention_dropout_rate: 0.0

# hybrid CTC/attention
model_conf:
    ctc_weight: 0.3
    lsm_weight: 0.1     # label smoothing option
    length_normalized_loss: false

###########################################
#                   Data                  #
###########################################
train_manifest: data/manifest.train
dev_manifest: data/manifest.dev
test_manifest: data/manifest.test

###########################################
#              Dataloader                 #
###########################################
vocab_filepath: data/lang_char/vocab.txt 
spm_model_prefix: ''
unit_type: 'char'
preprocess_config: conf/preprocess.yaml
feat_dim: 80
stride_ms: 10.0
window_ms: 25.0
sortagrad: 0 # Feed samples from shortest to longest ; -1: enabled for all epochs, 0: disabled, other: enabled for 'other' epochs 
batch_size: 64
maxlen_in: 512  # if input length  > maxlen-in, batchsize is automatically reduced
maxlen_out: 150  # if output length > maxlen-out, batchsize is automatically reduced
minibatches: 0 # for debug
batch_count: auto
batch_bins: 0 
batch_frames_in: 0
batch_frames_out: 0
batch_frames_inout: 0
num_workers: 0
subsampling_factor: 1
num_encs: 1

<<<<<<< HEAD
###########################################
#                Training                 #
###########################################
n_epoch: 240 
accum_grad: 2
global_grad_clip: 5.0
optim: adam
optim_conf:
  lr: 0.002
  weight_decay: 1.0e-6
scheduler: warmuplr
scheduler_conf:
  warmup_steps: 25000
  lr_decay: 1.0
log_interval: 100
checkpoint:
  kbest_n: 50
  latest_n: 5
=======
collator:
  vocab_filepath: data/lang_char/vocab.txt 
  unit_type: 'char'
  augmentation_config: conf/preprocess.yaml
  feat_dim: 80
  stride_ms: 10.0
  window_ms: 25.0
  sortagrad: 0 # Feed samples from shortest to longest ; -1: enabled for all epochs, 0: disabled, other: enabled for 'other' epochs 
  batch_size: 64
  maxlen_in: 512  # if input length  > maxlen-in, batchsize is automatically reduced
  maxlen_out: 150  # if output length > maxlen-out, batchsize is automatically reduced
  minibatches: 0 # for debug
  batch_count: auto
  batch_bins: 0 
  batch_frames_in: 0
  batch_frames_out: 0
  batch_frames_inout: 0
  num_workers: 8
  subsampling_factor: 1
  num_encs: 1


training:
  n_epoch: 240 
  accum_grad: 2
  global_grad_clip: 5.0
  optim: adam
  optim_conf:
    lr: 0.002
    weight_decay: 1e-6
  scheduler: warmuplr
  scheduler_conf:
    warmup_steps: 25000
    lr_decay: 1.0
  log_interval: 100
  checkpoint:
    kbest_n: 50
    latest_n: 5


decoding:
  beam_size: 10
  batch_size: 128
  error_rate_type: cer 
  decoding_method: attention # 'attention', 'ctc_greedy_search', 'ctc_prefix_beam_search', 'attention_rescoring'
  ctc_weight: 0.5 # ctc weight for attention rescoring decode mode.
  decoding_chunk_size: -1 # decoding chunk size. Defaults to -1.
      # <0: for decoding, use full chunk.
      # >0: for decoding, use fixed chunk size as set.
      # 0: used for training, it's prohibited here. 
  num_decoding_left_chunks: -1  # number of left chunks for decoding. Defaults to -1.
  simulate_streaming: False  # simulate streaming inference. Defaults to False.
>>>>>>> 03f8accd
<|MERGE_RESOLUTION|>--- conflicted
+++ resolved
@@ -65,11 +65,10 @@
 batch_frames_in: 0
 batch_frames_out: 0
 batch_frames_inout: 0
-num_workers: 0
+num_workers: 8
 subsampling_factor: 1
 num_encs: 1
 
-<<<<<<< HEAD
 ###########################################
 #                Training                 #
 ###########################################
@@ -87,58 +86,4 @@
 log_interval: 100
 checkpoint:
   kbest_n: 50
-  latest_n: 5
-=======
-collator:
-  vocab_filepath: data/lang_char/vocab.txt 
-  unit_type: 'char'
-  augmentation_config: conf/preprocess.yaml
-  feat_dim: 80
-  stride_ms: 10.0
-  window_ms: 25.0
-  sortagrad: 0 # Feed samples from shortest to longest ; -1: enabled for all epochs, 0: disabled, other: enabled for 'other' epochs 
-  batch_size: 64
-  maxlen_in: 512  # if input length  > maxlen-in, batchsize is automatically reduced
-  maxlen_out: 150  # if output length > maxlen-out, batchsize is automatically reduced
-  minibatches: 0 # for debug
-  batch_count: auto
-  batch_bins: 0 
-  batch_frames_in: 0
-  batch_frames_out: 0
-  batch_frames_inout: 0
-  num_workers: 8
-  subsampling_factor: 1
-  num_encs: 1
-
-
-training:
-  n_epoch: 240 
-  accum_grad: 2
-  global_grad_clip: 5.0
-  optim: adam
-  optim_conf:
-    lr: 0.002
-    weight_decay: 1e-6
-  scheduler: warmuplr
-  scheduler_conf:
-    warmup_steps: 25000
-    lr_decay: 1.0
-  log_interval: 100
-  checkpoint:
-    kbest_n: 50
-    latest_n: 5
-
-
-decoding:
-  beam_size: 10
-  batch_size: 128
-  error_rate_type: cer 
-  decoding_method: attention # 'attention', 'ctc_greedy_search', 'ctc_prefix_beam_search', 'attention_rescoring'
-  ctc_weight: 0.5 # ctc weight for attention rescoring decode mode.
-  decoding_chunk_size: -1 # decoding chunk size. Defaults to -1.
-      # <0: for decoding, use full chunk.
-      # >0: for decoding, use fixed chunk size as set.
-      # 0: used for training, it's prohibited here. 
-  num_decoding_left_chunks: -1  # number of left chunks for decoding. Defaults to -1.
-  simulate_streaming: False  # simulate streaming inference. Defaults to False.
->>>>>>> 03f8accd
+  latest_n: 5