<<<<<<< HEAD
# ERNIE SAT with AISHELL3 dataset
=======
# ERNIE-SAT with VCTK dataset
ERNIE-SAT speech-text joint pretraining framework, which achieves SOTA results in cross-lingual multi-speaker speech synthesis and cross-lingual speech editing tasks, It can be applied to a series of scenarios such as Speech Editing, personalized Speech Synthesis, and Voice Cloning.

## Model Framework
In ERNIE-SAT, we propose two innovations:
- In the pretraining process, the phonemes corresponding to Chinese and English are used as input to achieve cross-language and personalized soft phoneme mapping
- The joint mask learning of speech and text is used to realize the alignment of speech and text

<p align="center">
    <img src="https://user-images.githubusercontent.com/24568452/186110814-1b9c6618-a0ab-4c0c-bb3d-3d860b0e8cc2.png" />
</p>

## Dataset
### Download and Extract
Download AISHELL-3 from it's [Official Website](http://www.aishelltech.com/aishell_3) and extract it to `~/datasets`. Then the dataset is in the directory `~/datasets/data_aishell3`.
 
### Get MFA Result and Extract
We use [MFA2.x](https://github.com/MontrealCorpusTools/Montreal-Forced-Aligner) to get durations for aishell3_fastspeech2.
You can download from here [aishell3_alignment_tone.tar.gz](https://paddlespeech.bj.bcebos.com/MFA/AISHELL-3/with_tone/aishell3_alignment_tone.tar.gz), or train your MFA model reference to [mfa example](https://github.com/PaddlePaddle/PaddleSpeech/tree/develop/examples/other/mfa) (use MFA1.x now) of our repo.

## Get Started
Assume the path to the dataset is `~/datasets/data_aishell3`.
Assume the path to the MFA result of AISHELL-3 is `./aishell3_alignment_tone`.
Run the command below to
1. **source path**.
2. preprocess the dataset.
3. train the model.
4. synthesize wavs.
    - synthesize waveform from `metadata.jsonl`.
    - synthesize waveform from text file.

```bash
./run.sh
```
You can choose a range of stages you want to run, or set `stage` equal to `stop-stage` to use only one stage, for example, running the following command will only preprocess the dataset.
```bash
./run.sh --stage 0 --stop-stage 0
```
### Data Preprocessing
```bash
./local/preprocess.sh ${conf_path}
```
When it is done. A `dump` folder is created in the current directory. The structure of the dump folder is listed below.

```text
dump
├── dev
│   ├── norm
│   └── raw
├── phone_id_map.txt
├── speaker_id_map.txt
├── test
│   ├── norm
│   └── raw
└── train
    ├── norm
    ├── raw
    └── speech_stats.npy
```
The dataset is split into 3 parts, namely `train`, `dev`, and` test`, each of which contains a `norm` and `raw` subfolder. The raw folder contains speech features of each utterance, while the norm folder contains normalized ones. The statistics used to normalize features are computed from the training set, which is located in `dump/train/*_stats.npy`.

Also, there is a `metadata.jsonl` in each subfolder. It is a table-like file that contains phones, text_lengths, speech_lengths, durations, the path of speech features, speaker, and id of each utterance.

### Model Training
```bash
CUDA_VISIBLE_DEVICES=${gpus} ./local/train.sh ${conf_path} ${train_output_path}
```
`./local/train.sh` calls `${BIN_DIR}/train.py`.

### Synthesizing
We use [HiFiGAN](https://github.com/PaddlePaddle/PaddleSpeech/tree/develop/examples/aishell3/voc5) as the neural vocoder.

Download pretrained HiFiGAN model from [hifigan_aishell3_ckpt_0.2.0.zip](https://paddlespeech.bj.bcebos.com/Parakeet/released_models/hifigan/hifigan_aishell3_ckpt_0.2.0.zip) and unzip it.
```bash
unzip hifigan_aishell3_ckpt_0.2.0.zip
```
HiFiGAN checkpoint contains files listed below.
```text
hifigan_aishell3_ckpt_0.2.0
├── default.yaml                    # default config used to train HiFiGAN
├── feats_stats.npy                 # statistics used to normalize spectrogram when training HiFiGAN
└── snapshot_iter_2500000.pdz       # generator parameters of HiFiGAN
```
`./local/synthesize.sh` calls `${BIN_DIR}/../synthesize.py`, which can synthesize waveform from `metadata.jsonl`.
```bash
CUDA_VISIBLE_DEVICES=${gpus} ./local/synthesize.sh ${conf_path} ${train_output_path} ${ckpt_name}
```
##  Speech Synthesis and Speech Editing
### Prepare
**prepare aligner**
```bash
mkdir -p tools/aligner
cd tools
# download MFA
wget https://github.com/MontrealCorpusTools/Montreal-Forced-Aligner/releases/download/v1.0.1/montreal-forced-aligner_linux.tar.gz
# extract MFA
tar xvf montreal-forced-aligner_linux.tar.gz
# fix .so of MFA
cd montreal-forced-aligner/lib
ln -snf libpython3.6m.so.1.0 libpython3.6m.so
cd -
# download align models and dicts
cd aligner
wget https://paddlespeech.bj.bcebos.com/MFA/ernie_sat/aishell3_model.zip
wget https://paddlespeech.bj.bcebos.com/MFA/AISHELL-3/with_tone/simple.lexicon
wget https://paddlespeech.bj.bcebos.com/MFA/ernie_sat/vctk_model.zip
wget https://paddlespeech.bj.bcebos.com/MFA/LJSpeech-1.1/cmudict-0.7b
cd ../../
```
**prepare pretrained FastSpeech2 models**

ERNIE-SAT use FastSpeech2 as phoneme duration predictor:
```bash
mkdir download
cd download
wget https://paddlespeech.bj.bcebos.com/Parakeet/released_models/fastspeech2/fastspeech2_conformer_baker_ckpt_0.5.zip
wget https://paddlespeech.bj.bcebos.com/Parakeet/released_models/fastspeech2/fastspeech2_nosil_ljspeech_ckpt_0.5.zip
unzip fastspeech2_conformer_baker_ckpt_0.5.zip
unzip fastspeech2_nosil_ljspeech_ckpt_0.5.zip
cd ../
```
**prepare source data**
```bash
mkdir source
cd source
wget https://paddlespeech.bj.bcebos.com/Parakeet/released_models/ernie_sat/source/SSB03540307.wav
wget https://paddlespeech.bj.bcebos.com/Parakeet/released_models/ernie_sat/source/SSB03540428.wav
wget https://paddlespeech.bj.bcebos.com/Parakeet/released_models/ernie_sat/source/LJ050-0278.wav
wget https://paddlespeech.bj.bcebos.com/Parakeet/released_models/ernie_sat/source/p243_313.wav
wget https://paddlespeech.bj.bcebos.com/Parakeet/released_models/ernie_sat/source/p299_096.wav
wget https://paddlespeech.bj.bcebos.com/Parakeet/released_models/ernie_sat/source/this_was_not_the_show_for_me.wav
wget https://paddlespeech.bj.bcebos.com/Parakeet/released_models/ernie_sat/source/README.md
cd ../
```

You can check the text of downloaded wavs in `source/README.md`.
### Speech Synthesis and Speech Editing
```bash
./run.sh --stage 3 --stop-stage 3 --gpus 0
```
`stage 3` of `run.sh` calls `local/synthesize_e2e.sh`, `stage 0` of it is **Speech Synthesis** and  `stage 1` of it is **Speech Editing**.

You can modify `--wav_path`、`--old_str` and `--new_str` yourself, `--old_str`  should be the text corresponding to the audio of  `--wav_path`, `--new_str` should be designed according to `--task_name`, both `--source_lang` and `--target_lang` should be `zh` for model trained with AISHELL3 dataset.
## Pretrained Model
Pretrained ErnieSAT model:
- [erniesat_aishell3_ckpt_1.2.0.zip](https://paddlespeech.bj.bcebos.com/Parakeet/released_models/ernie_sat/erniesat_aishell3_ckpt_1.2.0.zip)

Model | Step | eval/mlm_loss | eval/loss
:-------------:| :------------:| :-----: | :-----:
default| 8(gpu) x 289500|51.723782|51.723782
>>>>>>> e6cbcca3
<|MERGE_RESOLUTION|>--- conflicted
+++ resolved
@@ -1,6 +1,3 @@
-<<<<<<< HEAD
-# ERNIE SAT with AISHELL3 dataset
-=======
 # ERNIE-SAT with VCTK dataset
 ERNIE-SAT speech-text joint pretraining framework, which achieves SOTA results in cross-lingual multi-speaker speech synthesis and cross-lingual speech editing tasks, It can be applied to a series of scenarios such as Speech Editing, personalized Speech Synthesis, and Voice Cloning.
 
@@ -150,5 +147,4 @@
 
 Model | Step | eval/mlm_loss | eval/loss
 :-------------:| :------------:| :-----: | :-----:
-default| 8(gpu) x 289500|51.723782|51.723782
->>>>>>> e6cbcca3
+default| 8(gpu) x 289500|51.723782|51.723782