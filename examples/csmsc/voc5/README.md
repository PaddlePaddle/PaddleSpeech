--- conflicted
+++ resolved
@@ -124,15 +124,9 @@
 
 ```text
 hifigan_csmsc_ckpt_0.1.1
-<<<<<<< HEAD
-├── default.yaml                    # default config used to train hifigan
+├── default.yaml                  # default config used to train hifigan
 ├── feats_stats.npy                  # statistics used to normalize spectrogram when training hifigan
 └── snapshot_iter_2500000.pdz     # generator parameters of hifigan
-=======
-├── default.yaml                  # default config used to train hifigan
-├── feats_stats.npy                  # generator parameters of hifigan
-└── snapshot_iter_2500000.pdz     # statistics used to normalize spectrogram when training hifigan
->>>>>>> bb2a370b
 ```
 
 ## Acknowledgement
