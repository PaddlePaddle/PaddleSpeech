--- conflicted
+++ resolved
@@ -44,15 +44,10 @@
 
 if [ ${stage} -le 5 ] && [ ${stop_stage} -ge 6 ]; then
     # test a single .wav file
-<<<<<<< HEAD
     CUDA_VISIBLE_DEVICES=0 ./local/test_wav.sh ${conf_path} exp/${ckpt}/checkpoints/${avg_ckpt} ${audio_file} || exit -1
-=======
-    CUDA_VISIBLE_DEVICES=0 ./local/test_hub.sh ${conf_path} exp/${ckpt}/checkpoints/${avg_ckpt} ${audio_file} || exit -1
->>>>>>> 41704e1f
 fi
 
 if [ ${stage} -le 51 ] && [ ${stop_stage} -ge 51 ]; then
      # export ckpt avg_n
      CUDA_VISIBLE_DEVICES= ./local/export.sh ${conf_path} exp/${ckpt}/checkpoints/${avg_ckpt} exp/${ckpt}/checkpoints/${avg_ckpt}.jit
-fi
-
+fi