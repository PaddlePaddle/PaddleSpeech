# Copyright (c) 2022 PaddlePaddle Authors. All Rights Reserved.
#
# Licensed under the Apache License, Version 2.0 (the "License");
# you may not use this file except in compliance with the License.
# You may obtain a copy of the License at
#
#     http://www.apache.org/licenses/LICENSE-2.0
#
# Unless required by applicable law or agreed to in writing, software
# distributed under the License is distributed on an "AS IS" BASIS,
# WITHOUT WARRANTIES OR CONDITIONS OF ANY KIND, either express or implied.
# See the License for the specific language governing permissions and
# limitations under the License.
import argparse
import os
from pathlib import Path
from typing import Union
from typing import List

import yaml
<<<<<<< HEAD
from paddle import distributed as dist
from yacs.config import CfgNode

=======
>>>>>>> 324b166c
from local.check_oov import get_check_result
from local.extract import extract_feature
from local.label_process import get_single_label
from local.prepare_env import generate_finetune_env
<<<<<<< HEAD
from local.train import train_sp
=======
from paddle import distributed as dist
from yacs.config import CfgNode

from paddlespeech.t2s.exps.fastspeech2.train import train_sp
>>>>>>> 324b166c
from utils.gen_duration_from_textgrid import gen_duration_from_textgrid

DICT_EN = 'tools/aligner/cmudict-0.7b'
DICT_ZH = 'tools/aligner/simple.lexicon'
MODEL_DIR_EN = 'tools/aligner/vctk_model.zip'
MODEL_DIR_ZH = 'tools/aligner/aishell3_model.zip'
MFA_PHONE_EN = 'tools/aligner/vctk_model/meta.yaml'
MFA_PHONE_ZH = 'tools/aligner/aishell3_model/meta.yaml'
MFA_PATH = 'tools/montreal-forced-aligner/bin'
os.environ['PATH'] = MFA_PATH + '/:' + os.environ['PATH']


class TrainArgs():
    def __init__(self, ngpu, config_file, dump_dir: Path, output_dir: Path, frozen_layers: List[str]):
        # config: fastspeech2 config file.
        self.config = str(config_file)
        self.train_metadata = str(dump_dir / "train/norm/metadata.jsonl")
        self.dev_metadata = str(dump_dir / "dev/norm/metadata.jsonl")
        # model output dir.
        self.output_dir = str(output_dir)
        self.ngpu = ngpu
        self.phones_dict = str(dump_dir / "phone_id_map.txt")
        self.speaker_dict = str(dump_dir / "speaker_id_map.txt")
        self.voice_cloning = False
        # frozen layers
        self.frozen_layers = frozen_layers


def get_mfa_result(
        input_dir: Union[str, Path],
        mfa_dir: Union[str, Path],
        lang: str='en', ):
    """get mfa result

    Args:
        input_dir (Union[str, Path]): input dir including wav file and label
        mfa_dir (Union[str, Path]): mfa result dir
        lang (str, optional): input audio language. Defaults to 'en'.
    """
    # MFA
    if lang == 'en':
        DICT = DICT_EN
        MODEL_DIR = MODEL_DIR_EN

    elif lang == 'zh':
        DICT = DICT_ZH
        MODEL_DIR = MODEL_DIR_ZH
    else:
        print('please input right lang!!')

    CMD = 'mfa_align' + ' ' + str(
        input_dir) + ' ' + DICT + ' ' + MODEL_DIR + ' ' + str(mfa_dir)
    os.system(CMD)


if __name__ == '__main__':
    # parse config and args
    parser = argparse.ArgumentParser(
        description="Preprocess audio and then extract features.")

    parser.add_argument(
        "--input_dir",
        type=str,
        default="./input/baker_mini",
        help="directory containing audio and label file")

    parser.add_argument(
        "--pretrained_model_dir",
        type=str,
        default="./pretrained_models/fastspeech2_aishell3_ckpt_1.1.0",
        help="Path to pretrained model")

    parser.add_argument(
        "--mfa_dir",
        type=str,
        default="./mfa_result",
        help="directory to save aligned files")

    parser.add_argument(
        "--dump_dir",
        type=str,
        default="./dump",
        help="directory to save feature files and metadata.")

    parser.add_argument(
        "--output_dir",
        type=str,
        default="./exp/default/",
        help="directory to save finetune model.")

    parser.add_argument(
        '--lang',
        type=str,
        default='zh',
        choices=['zh', 'en'],
        help='Choose input audio language. zh or en')

    parser.add_argument(
        "--ngpu", type=int, default=2, help="if ngpu=0, use cpu.")

    parser.add_argument("--epoch", type=int, default=100, help="finetune epoch")
    parser.add_argument(
        "--finetune_config",
        type=str,
        default="./finetune.yaml",
        help="Path to finetune config file")


    args = parser.parse_args()

    fs = 24000
    n_shift = 300
    input_dir = Path(args.input_dir).expanduser()
    mfa_dir = Path(args.mfa_dir).expanduser()
    mfa_dir.mkdir(parents=True, exist_ok=True)
    dump_dir = Path(args.dump_dir).expanduser()
    dump_dir.mkdir(parents=True, exist_ok=True)
    output_dir = Path(args.output_dir).expanduser()
    output_dir.mkdir(parents=True, exist_ok=True)
    pretrained_model_dir = Path(args.pretrained_model_dir).expanduser()

    # read config
    config_file = pretrained_model_dir / "default.yaml"
    with open(config_file) as f:
        config = CfgNode(yaml.safe_load(f))
    config.max_epoch = config.max_epoch + args.epoch

    with open(args.finetune_config) as f2:
        finetune_config = CfgNode(yaml.safe_load(f2))    
    config.batch_size = finetune_config.batch_size if finetune_config.batch_size > 0 else config.batch_size
    config.optimizer.learning_rate = finetune_config.learning_rate if finetune_config.learning_rate > 0 else config.optimizer.learning_rate
    config.num_snapshots = finetune_config.num_snapshots if finetune_config.num_snapshots > 0 else config.num_snapshots
    frozen_layers = finetune_config.frozen_layers

    if args.lang == 'en':
        lexicon_file = DICT_EN
        mfa_phone_file = MFA_PHONE_EN
    elif args.lang == 'zh':
        lexicon_file = DICT_ZH
        mfa_phone_file = MFA_PHONE_ZH
    else:
        print('please input right lang!!')

    print(f"finetune max_epoch: {config.max_epoch}")
    print(f"finetune batch_size: {config.batch_size}")
    print(f"finetune learning_rate: {config.optimizer.learning_rate}")
    print(f"finetune num_snapshots: {config.num_snapshots}")
    print(f"finetune frozen_layers: {frozen_layers}")
    
    am_phone_file = pretrained_model_dir / "phone_id_map.txt"
    label_file = input_dir / "labels.txt"

    #check phone for mfa and am finetune
    oov_words, oov_files, oov_file_words = get_check_result(
        label_file, lexicon_file, mfa_phone_file, am_phone_file)
    input_dir = get_single_label(label_file, oov_files, input_dir)

    # get mfa result
    get_mfa_result(input_dir, mfa_dir, args.lang)

    # # generate durations.txt
    duration_file = "./durations.txt"
    gen_duration_from_textgrid(mfa_dir, duration_file, fs, n_shift)

    # generate phone and speaker map files
    extract_feature(duration_file, config, input_dir, dump_dir,
                    pretrained_model_dir)

    # create finetune env
    generate_finetune_env(output_dir, pretrained_model_dir)

    # create a new args for training
    train_args = TrainArgs(args.ngpu, config_file, dump_dir, output_dir, frozen_layers)

    # finetune models
    # dispatch
    if args.ngpu > 1:
        dist.spawn(train_sp, (train_args, config), nprocs=args.ngpu)
    else:
        train_sp(train_args, config)<|MERGE_RESOLUTION|>--- conflicted
+++ resolved
@@ -14,28 +14,18 @@
 import argparse
 import os
 from pathlib import Path
+from typing import List
 from typing import Union
-from typing import List
 
 import yaml
-<<<<<<< HEAD
-from paddle import distributed as dist
-from yacs.config import CfgNode
-
-=======
->>>>>>> 324b166c
 from local.check_oov import get_check_result
 from local.extract import extract_feature
 from local.label_process import get_single_label
 from local.prepare_env import generate_finetune_env
-<<<<<<< HEAD
 from local.train import train_sp
-=======
 from paddle import distributed as dist
 from yacs.config import CfgNode
 
-from paddlespeech.t2s.exps.fastspeech2.train import train_sp
->>>>>>> 324b166c
 from utils.gen_duration_from_textgrid import gen_duration_from_textgrid
 
 DICT_EN = 'tools/aligner/cmudict-0.7b'
@@ -49,7 +39,12 @@
 
 
 class TrainArgs():
-    def __init__(self, ngpu, config_file, dump_dir: Path, output_dir: Path, frozen_layers: List[str]):
+    def __init__(self,
+                 ngpu,
+                 config_file,
+                 dump_dir: Path,
+                 output_dir: Path,
+                 frozen_layers: List[str]):
         # config: fastspeech2 config file.
         self.config = str(config_file)
         self.train_metadata = str(dump_dir / "train/norm/metadata.jsonl")
@@ -143,7 +138,6 @@
         default="./finetune.yaml",
         help="Path to finetune config file")
 
-
     args = parser.parse_args()
 
     fs = 24000
@@ -164,11 +158,12 @@
     config.max_epoch = config.max_epoch + args.epoch
 
     with open(args.finetune_config) as f2:
-        finetune_config = CfgNode(yaml.safe_load(f2))    
+        finetune_config = CfgNode(yaml.safe_load(f2))
     config.batch_size = finetune_config.batch_size if finetune_config.batch_size > 0 else config.batch_size
     config.optimizer.learning_rate = finetune_config.learning_rate if finetune_config.learning_rate > 0 else config.optimizer.learning_rate
     config.num_snapshots = finetune_config.num_snapshots if finetune_config.num_snapshots > 0 else config.num_snapshots
     frozen_layers = finetune_config.frozen_layers
+    assert type(frozen_layers) == list, "frozen_layers should be set a list."
 
     if args.lang == 'en':
         lexicon_file = DICT_EN
@@ -184,7 +179,7 @@
     print(f"finetune learning_rate: {config.optimizer.learning_rate}")
     print(f"finetune num_snapshots: {config.num_snapshots}")
     print(f"finetune frozen_layers: {frozen_layers}")
-    
+
     am_phone_file = pretrained_model_dir / "phone_id_map.txt"
     label_file = input_dir / "labels.txt"
 
@@ -208,7 +203,8 @@
     generate_finetune_env(output_dir, pretrained_model_dir)
 
     # create a new args for training
-    train_args = TrainArgs(args.ngpu, config_file, dump_dir, output_dir, frozen_layers)
+    train_args = TrainArgs(args.ngpu, config_file, dump_dir, output_dir,
+                           frozen_layers)
 
     # finetune models
     # dispatch
