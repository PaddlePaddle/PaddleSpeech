# Copyright (c) 2021 PaddlePaddle Authors. All Rights Reserved.
#
# Licensed under the Apache License, Version 2.0 (the "License");
# you may not use this file except in compliance with the License.
# You may obtain a copy of the License at
#
#     http://www.apache.org/licenses/LICENSE-2.0
#
# Unless required by applicable law or agreed to in writing, software
# distributed under the License is distributed on an "AS IS" BASIS,
# WITHOUT WARRANTIES OR CONDITIONS OF ANY KIND, either express or implied.
# See the License for the specific language governing permissions and
# limitations under the License.
import _locale
<<<<<<< HEAD
_locale._getdefaultlocale = (lambda *args: ['en_US', 'utf8'])

from . import audio
# _init_audio_backend must called after audio import 
audio.backends.utils._init_audio_backend()

__all__ = ["audio"]
=======

_locale._getdefaultlocale = (lambda *args: ['en_US', 'utf8'])
>>>>>>> e6cbcca3
<|MERGE_RESOLUTION|>--- conflicted
+++ resolved
@@ -12,15 +12,4 @@
 # See the License for the specific language governing permissions and
 # limitations under the License.
 import _locale
-<<<<<<< HEAD
-_locale._getdefaultlocale = (lambda *args: ['en_US', 'utf8'])
-
-from . import audio
-# _init_audio_backend must called after audio import 
-audio.backends.utils._init_audio_backend()
-
-__all__ = ["audio"]
-=======
-
-_locale._getdefaultlocale = (lambda *args: ['en_US', 'utf8'])
->>>>>>> e6cbcca3
+_locale._getdefaultlocale = (lambda *args: ['en_US', 'utf8'])