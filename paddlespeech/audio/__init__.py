--- conflicted
+++ resolved
@@ -19,30 +19,9 @@
 from . import functional
 from . import io
 from . import metric
-<<<<<<< HEAD
-from . import utils
-from paddlespeech.audio.backends import get_audio_backend
-from paddlespeech.audio.backends import list_audio_backends
-from paddlespeech.audio.backends import set_audio_backend
-from paddlespeech.audio.backends import soundfile_backend
-
-__all__ = [
-    "io",
-    "compliance",
-    "datasets",
-    "functional",
-    "features",
-    "utils",
-    "list_audio_backends",
-    "get_audio_backend",
-    "set_audio_backend",
-    "soudfile_backend",
-]
-=======
 from . import sox_effects
 from . import streamdata
 from . import text
 from . import transform
 from .backends import load
-from .backends import save
->>>>>>> e6cbcca3
+from .backends import save