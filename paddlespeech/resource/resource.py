# Copyright (c) 2022 PaddlePaddle Authors. All Rights Reserved.
#
# Licensed under the Apache License, Version 2.0 (the "License");
# you may not use this file except in compliance with the License.
# You may obtain a copy of the License at
#
#     http://www.apache.org/licenses/LICENSE-2.0
#
# Unless required by applicable law or agreed to in writing, software
# distributed under the License is distributed on an "AS IS" BASIS,
# WITHOUT WARRANTIES OR CONDITIONS OF ANY KIND, either express or implied.
# See the License for the specific language governing permissions and
# limitations under the License.
import os
from collections import OrderedDict
from typing import Dict
from typing import List
from typing import Optional

from ..cli.utils import download_and_decompress
from ..utils.dynamic_import import dynamic_import
from ..utils.env import MODEL_HOME
from .model_alias import model_alias

<<<<<<< HEAD
task_supported = ['asr', 'cls', 'st', 'text', 'tts', 'vector', 'kws', 'ssl']
=======
task_supported = ['asr', 'cls', 'st', 'text', 'tts', 'vector', 'kws', 'whisper']
>>>>>>> b1d3f59b
model_format_supported = ['dynamic', 'static', 'onnx']
inference_mode_supported = ['online', 'offline']


class CommonTaskResource:
    def __init__(self, task: str, model_format: str='dynamic', **kwargs):
        assert task in task_supported, 'Arg "task" must be one of {}.'.format(
            task_supported)
        assert model_format in model_format_supported, 'Arg "model_format" must be one of {}.'.format(
            model_format_supported)

        self.task = task
        self.model_format = model_format
        self.pretrained_models = self._get_pretrained_models()

        if 'inference_mode' in kwargs:
            assert kwargs[
                'inference_mode'] in inference_mode_supported, 'Arg "inference_mode" must be one of {}.'.format(
                    inference_mode_supported)
            self._inference_mode_filter(kwargs['inference_mode'])

        # Initialize after model and version had been set.
        self.model_tag = None
        self.version = None
        self.res_dict = None
        self.res_dir = None

        if self.task == 'tts':
            # For vocoder
            self.voc_model_tag = None
            self.voc_version = None
            self.voc_res_dict = None
            self.voc_res_dir = None

    def set_task_model(self,
                       model_tag: str,
                       model_type: int=0,
                       skip_download: bool=False,
                       version: Optional[str]=None):
        """Set model tag and version of current task.

        Args:
            model_tag (str): Model tag.
            model_type (int): 0 for acoustic model otherwise vocoder in tts task.
            version (Optional[str], optional): Version of pretrained model. Defaults to None.
        """
        assert model_tag in self.pretrained_models, \
            "Can't find \"{}\" in resource. Model name must be one of {}".format(model_tag, list(self.pretrained_models.keys()))

        if version is None:
            version = self._get_default_version(model_tag)

        assert version in self.pretrained_models[model_tag], \
            "Can't find version \"{}\" in \"{}\". Model name must be one of {}".format(
                version, model_tag, list(self.pretrained_models[model_tag].keys()))

        if model_type == 0:
            self.model_tag = model_tag
            self.version = version
            self.res_dict = self.pretrained_models[model_tag][version]
            self._format_path(self.res_dict)
            if not skip_download:
                self.res_dir = self._fetch(self.res_dict,
                                           self._get_model_dir(model_type))
        else:
            assert self.task == 'tts', 'Vocoder will only be used in tts task.'
            self.voc_model_tag = model_tag
            self.voc_version = version
            self.voc_res_dict = self.pretrained_models[model_tag][version]
            self._format_path(self.voc_res_dict)
            if not skip_download:
                self.voc_res_dir = self._fetch(self.voc_res_dict,
                                               self._get_model_dir(model_type))

    @staticmethod
    def get_model_class(model_name) -> List[object]:
        """Dynamic import model class.
        Args:
            model_name (str): Model name.

        Returns:
            List[object]: Return a list of model class.
        """
        assert model_name in model_alias, 'No model classes found for "{}"'.format(
            model_name)
        ret = []
        for import_path in model_alias[model_name]:
            ret.append(dynamic_import(import_path))

        if len(ret) == 1:
            return ret[0]
        else:
            return ret

    def get_versions(self, model_tag: str) -> List[str]:
        """List all available versions.

        Args:
            model_tag (str): Model tag.

        Returns:
            List[str]: Version list of model.
        """
        return list(self.pretrained_models[model_tag].keys())

    def _get_default_version(self, model_tag: str) -> str:
        """Get default version of model.

        Args:
            model_tag (str): Model tag.

        Returns:
            str: Default version.
        """
        return self.get_versions(model_tag)[-1]  # get latest version

    def _get_model_dir(self, model_type: int=0) -> os.PathLike:
        """Get resource directory.

        Args:
            model_type (int): 0 for acoustic model otherwise vocoder in tts task.

        Returns:
            os.PathLike: Directory of model resource.
        """
        if model_type == 0:
            model_tag = self.model_tag
            version = self.version
        else:
            model_tag = self.voc_model_tag
            version = self.voc_version

        return os.path.join(MODEL_HOME, model_tag, version)

    def _get_pretrained_models(self) -> Dict[str, str]:
        """Get all available models for current task.

        Returns:
            Dict[str, str]: A dictionary with model tag and resources info.
        """
        try:
            import_models = '{}_{}_pretrained_models'.format(self.task,
                                                             self.model_format)
            exec('from .pretrained_models import {}'.format(import_models))
            models = OrderedDict(locals()[import_models])
        except Exception as e:
            models = OrderedDict({})  # no models.
        finally:
            return models

    def _inference_mode_filter(self, inference_mode: Optional[str]):
        """Filter models dict based on inference_mode.

        Args:
            inference_mode (Optional[str]): 'online', 'offline' or None.
        """
        if inference_mode is None:
            return

        if self.task == 'asr':
            online_flags = [
                'online' in model_tag
                for model_tag in self.pretrained_models.keys()
            ]
            for online_flag, model_tag in zip(
                    online_flags, list(self.pretrained_models.keys())):
                if inference_mode == 'online' and online_flag:
                    continue
                elif inference_mode == 'offline' and not online_flag:
                    continue
                else:
                    del self.pretrained_models[model_tag]
        elif self.task == 'tts':
            # Hardcode for tts online models.
            tts_online_models = [
                'fastspeech2_csmsc-zh', 'fastspeech2_cnndecoder_csmsc-zh',
                'mb_melgan_csmsc-zh', 'hifigan_csmsc-zh'
            ]
            for model_tag in list(self.pretrained_models.keys()):
                if inference_mode == 'online' and model_tag in tts_online_models:
                    continue
                elif inference_mode == 'offline':
                    continue
                else:
                    del self.pretrained_models[model_tag]
        else:
            raise NotImplementedError('Only supports asr and tts task.')

    @staticmethod
    def _fetch(res_dict: Dict[str, str],
               target_dir: os.PathLike) -> os.PathLike:
        """Fetch archive from url.

        Args:
            res_dict (Dict[str, str]): Info dict of a resource.
            target_dir (os.PathLike): Directory to save archives.

        Returns:
            os.PathLike: Directory of model resource.
        """
        return download_and_decompress(res_dict, target_dir)

    @staticmethod
    def _format_path(res_dict: Dict[str, str]):
        for k, v in res_dict.items():
            if isinstance(v, str) and '/' in v:
                if v.startswith('https://') or v.startswith('http://'):
                    continue
                else:
                    res_dict[k] = os.path.join(*(v.split('/')))<|MERGE_RESOLUTION|>--- conflicted
+++ resolved
@@ -22,11 +22,7 @@
 from ..utils.env import MODEL_HOME
 from .model_alias import model_alias
 
-<<<<<<< HEAD
-task_supported = ['asr', 'cls', 'st', 'text', 'tts', 'vector', 'kws', 'ssl']
-=======
-task_supported = ['asr', 'cls', 'st', 'text', 'tts', 'vector', 'kws', 'whisper']
->>>>>>> b1d3f59b
+task_supported = ['asr', 'cls', 'st', 'text', 'tts', 'vector', 'kws', 'ssl', 'whisper']
 model_format_supported = ['dynamic', 'static', 'onnx']
 inference_mode_supported = ['online', 'offline']
 
