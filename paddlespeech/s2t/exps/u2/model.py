# Copyright (c) 2021 PaddlePaddle Authors. All Rights Reserved.
#
# Licensed under the Apache License, Version 2.0 (the "License");
# you may not use this file except in compliance with the License.
# You may obtain a copy of the License at
#
#     http://www.apache.org/licenses/LICENSE-2.0
#
# Unless required by applicable law or agreed to in writing, software
# distributed under the License is distributed on an "AS IS" BASIS,
# WITHOUT WARRANTIES OR CONDITIONS OF ANY KIND, either express or implied.
# See the License for the specific language governing permissions and
# limitations under the License.
"""Contains U2 model."""
import json
import os
import time
from collections import defaultdict
from collections import OrderedDict
from contextlib import nullcontext
from typing import Optional

import jsonlines
import numpy as np
import paddle
from paddle import distributed as dist
from paddle.io import DataLoader
from yacs.config import CfgNode

from paddlespeech.s2t.frontend.featurizer import TextFeaturizer
from paddlespeech.s2t.io.collator import SpeechCollator
from paddlespeech.s2t.io.dataloader import BatchDataLoader
from paddlespeech.s2t.io.dataset import ManifestDataset
from paddlespeech.s2t.io.sampler import SortagradBatchSampler
from paddlespeech.s2t.io.sampler import SortagradDistributedBatchSampler
from paddlespeech.s2t.models.u2 import U2Model
from paddlespeech.s2t.training.optimizer import OptimizerFactory
from paddlespeech.s2t.training.reporter import ObsScope
from paddlespeech.s2t.training.reporter import report
from paddlespeech.s2t.training.scheduler import LRSchedulerFactory
from paddlespeech.s2t.training.timer import Timer
from paddlespeech.s2t.training.trainer import Trainer
from paddlespeech.s2t.utils import ctc_utils
from paddlespeech.s2t.utils import error_rate
from paddlespeech.s2t.utils import layer_tools
from paddlespeech.s2t.utils import mp_tools
from paddlespeech.s2t.utils.log import Log
from paddlespeech.s2t.utils.utility import UpdateConfig

logger = Log(__name__).getlog()


class U2Trainer(Trainer):
    @classmethod
    def params(cls, config: Optional[CfgNode]=None) -> CfgNode:
        # training config
        default = CfgNode(
            dict(
                n_epoch=50,  # train epochs
                log_interval=100,  # steps
                accum_grad=1,  # accum grad by # steps
                global_grad_clip=5.0,  # the global norm clip
            ))
        default.optim = 'adam'
        default.optim_conf = CfgNode(
            dict(
                lr=5e-4,  # learning rate
                weight_decay=1e-6,  # the coeff of weight decay
            ))
        default.scheduler = 'warmuplr'
        default.scheduler_conf = CfgNode(
            dict(
                warmup_steps=25000,
                lr_decay=1.0,  # learning rate decay
            ))

        if config is not None:
            config.merge_from_other_cfg(default)
        return default

    def __init__(self, config, args):
        super().__init__(config, args)

    def train_batch(self, batch_index, batch_data, msg):
        train_conf = self.config.training
        start = time.time()

        # forward
        utt, audio, audio_len, text, text_len = batch_data
        loss, attention_loss, ctc_loss = self.model(audio, audio_len, text,
                                                    text_len)

        # loss div by `batch_size * accum_grad`
        loss /= train_conf.accum_grad
        losses_np = {'loss': float(loss) * train_conf.accum_grad}
        if attention_loss:
            losses_np['att_loss'] = float(attention_loss)
        if ctc_loss:
            losses_np['ctc_loss'] = float(ctc_loss)

        # loss backward
        if (batch_index + 1) % train_conf.accum_grad != 0:
            # Disable gradient synchronizations across DDP processes.
            # Within this context, gradients will be accumulated on module
            # variables, which will later be synchronized.
            # When using cpu w/o DDP, model does not have `no_sync`
            context = self.model.no_sync if (hasattr(self.model, "no_sync") and
                                             self.parallel) else nullcontext
        else:
            # Used for single gpu training and DDP gradient synchronization
            # processes.
            context = nullcontext
        with context():
            loss.backward()
            layer_tools.print_grads(self.model, print_func=None)

        # optimizer step
        if (batch_index + 1) % train_conf.accum_grad == 0:
            self.optimizer.step()
            self.optimizer.clear_grad()
            self.lr_scheduler.step()
            self.iteration += 1

        iteration_time = time.time() - start

        for k, v in losses_np.items():
            report(k, v)
        report("batch_size", self.config.collator.batch_size)
        report("accum", train_conf.accum_grad)
        report("step_cost", iteration_time)

        if (batch_index + 1) % train_conf.accum_grad == 0:
            if dist.get_rank() == 0 and self.visualizer:
                losses_np_v = losses_np.copy()
                losses_np_v.update({"lr": self.lr_scheduler()})
                self.visualizer.add_scalars("step", losses_np_v,
                                            self.iteration - 1)

    @paddle.no_grad()
    def valid(self):
        self.model.eval()
        logger.info(f"Valid Total Examples: {len(self.valid_loader.dataset)}")
        valid_losses = defaultdict(list)
        num_seen_utts = 1
        total_loss = 0.0
        for i, batch in enumerate(self.valid_loader):
            utt, audio, audio_len, text, text_len = batch
            loss, attention_loss, ctc_loss = self.model(audio, audio_len, text,
                                                        text_len)
            if paddle.isfinite(loss):
                num_utts = batch[1].shape[0]
                num_seen_utts += num_utts
                total_loss += float(loss) * num_utts
                valid_losses['val_loss'].append(float(loss))
                if attention_loss:
                    valid_losses['val_att_loss'].append(float(attention_loss))
                if ctc_loss:
                    valid_losses['val_ctc_loss'].append(float(ctc_loss))

            if (i + 1) % self.config.training.log_interval == 0:
                valid_dump = {k: np.mean(v) for k, v in valid_losses.items()}
                valid_dump['val_history_loss'] = total_loss / num_seen_utts

                # logging
                msg = f"Valid: Rank: {dist.get_rank()}, "
                msg += "epoch: {}, ".format(self.epoch)
                msg += "step: {}, ".format(self.iteration)
                msg += "batch: {}/{}, ".format(i + 1, len(self.valid_loader))
                msg += ', '.join('{}: {:>.6f}'.format(k, v)
                                 for k, v in valid_dump.items())
                logger.info(msg)

        logger.info('Rank {} Val info val_loss {}'.format(
            dist.get_rank(), total_loss / num_seen_utts))
        return total_loss, num_seen_utts

    def do_train(self):
        """The training process control by step."""
        # !!!IMPORTANT!!!
        # Try to export the model by script, if fails, we should refine
        # the code to satisfy the script export requirements
        # script_model = paddle.jit.to_static(self.model)
        # script_model_path = str(self.checkpoint_dir / 'init')
        # paddle.jit.save(script_model, script_model_path)

        self.before_train()

        logger.info(f"Train Total Examples: {len(self.train_loader.dataset)}")
        while self.epoch < self.config.training.n_epoch:
            with Timer("Epoch-Train Time Cost: {}"):
                self.model.train()
                try:
                    data_start_time = time.time()
                    for batch_index, batch in enumerate(self.train_loader):
                        dataload_time = time.time() - data_start_time
                        msg = "Train:"
                        observation = OrderedDict()
                        with ObsScope(observation):
                            report("Rank", dist.get_rank())
                            report("epoch", self.epoch)
                            report('step', self.iteration)
                            report("lr", self.lr_scheduler())
                            self.train_batch(batch_index, batch, msg)
                            self.after_train_batch()
                            report('iter', batch_index + 1)
                            report('total', len(self.train_loader))
                            report('reader_cost', dataload_time)
                        observation['batch_cost'] = observation[
                            'reader_cost'] + observation['step_cost']
                        observation['samples'] = observation['batch_size']
                        observation['ips,sent./sec'] = observation[
                            'batch_size'] / observation['batch_cost']
                        for k, v in observation.items():
                            msg += f" {k.split(',')[0]}: "
                            msg += f"{v:>.8f}" if isinstance(v,
                                                             float) else f"{v}"
                            msg += f" {k.split(',')[1]}" if len(
                                k.split(',')) == 2 else f""
                            msg += ","
                        msg = msg[:-1]  # remove the last ","
                        if (batch_index + 1
                            ) % self.config.training.log_interval == 0:
                            logger.info(msg)
                        data_start_time = time.time()
                except Exception as e:
                    logger.error(e)
                    raise e

            with Timer("Eval Time Cost: {}"):
                total_loss, num_seen_utts = self.valid()
                if dist.get_world_size() > 1:
                    num_seen_utts = paddle.to_tensor(num_seen_utts)
                    # the default operator in all_reduce function is sum.
                    dist.all_reduce(num_seen_utts)
                    total_loss = paddle.to_tensor(total_loss)
                    dist.all_reduce(total_loss)
                    cv_loss = total_loss / num_seen_utts
                    cv_loss = float(cv_loss)
                else:
                    cv_loss = total_loss / num_seen_utts

            logger.info(
                'Epoch {} Val info val_loss {}'.format(self.epoch, cv_loss))
            if self.visualizer:
                self.visualizer.add_scalars(
                    'epoch', {'cv_loss': cv_loss,
                              'lr': self.lr_scheduler()}, self.epoch)

            self.save(tag=self.epoch, infos={'val_loss': cv_loss})
            self.new_epoch()

    def setup_dataloader(self):
        config = self.config.clone()

        if self.train:
            # train/valid dataset, return token ids
            self.train_loader = BatchDataLoader(
                json_file=config.data.train_manifest,
                train_mode=True,
                sortagrad=False,
                batch_size=config.collator.batch_size,
                maxlen_in=float('inf'),
                maxlen_out=float('inf'),
                minibatches=0,
                mini_batch_size=self.args.nprocs,
                batch_count='auto',
                batch_bins=0,
                batch_frames_in=0,
                batch_frames_out=0,
                batch_frames_inout=0,
                preprocess_conf=config.collator.
                augmentation_config,  # aug will be off when train_mode=False
                n_iter_processes=config.collator.num_workers,
                subsampling_factor=1,
                num_encs=1)

            self.valid_loader = BatchDataLoader(
                json_file=config.data.dev_manifest,
                train_mode=False,
                sortagrad=False,
                batch_size=config.collator.batch_size,
                maxlen_in=float('inf'),
                maxlen_out=float('inf'),
                minibatches=0,
                mini_batch_size=self.args.nprocs,
                batch_count='auto',
                batch_bins=0,
                batch_frames_in=0,
                batch_frames_out=0,
                batch_frames_inout=0,
                preprocess_conf=config.collator.
                augmentation_config,  # aug will be off when train_mode=False
                n_iter_processes=config.collator.num_workers,
                subsampling_factor=1,
                num_encs=1)
            logger.info("Setup train/valid Dataloader!")
        else:
            # test dataset, return raw text
            self.test_loader = BatchDataLoader(
                json_file=config.data.test_manifest,
                train_mode=False,
                sortagrad=False,
                batch_size=config.decoding.batch_size,
                maxlen_in=float('inf'),
                maxlen_out=float('inf'),
                minibatches=0,
                mini_batch_size=1,
                batch_count='auto',
                batch_bins=0,
                batch_frames_in=0,
                batch_frames_out=0,
                batch_frames_inout=0,
                preprocess_conf=config.collator.
                augmentation_config,  # aug will be off when train_mode=False
                n_iter_processes=1,
                subsampling_factor=1,
                num_encs=1)

            self.align_loader = BatchDataLoader(
                json_file=config.data.test_manifest,
                train_mode=False,
                sortagrad=False,
                batch_size=config.decoding.batch_size,
                maxlen_in=float('inf'),
                maxlen_out=float('inf'),
                minibatches=0,
                mini_batch_size=1,
                batch_count='auto',
                batch_bins=0,
                batch_frames_in=0,
                batch_frames_out=0,
                batch_frames_inout=0,
                preprocess_conf=config.collator.
                augmentation_config,  # aug will be off when train_mode=False
                n_iter_processes=1,
                subsampling_factor=1,
                num_encs=1)
            logger.info("Setup test/align Dataloader!")

    def setup_model(self):
        config = self.config
        model_conf = config.model

        with UpdateConfig(model_conf):
            if self.train:
                model_conf.input_dim = self.train_loader.feat_dim
                model_conf.output_dim = self.train_loader.vocab_size
            else:
                model_conf.input_dim = self.test_loader.feat_dim
                model_conf.output_dim = self.test_loader.vocab_size

        model = U2Model.from_config(model_conf)

        if self.parallel:
            model = paddle.DataParallel(model)

        logger.info(f"{model}")
        layer_tools.print_params(model, logger.info)
        self.model = model
        logger.info("Setup model!")

        if not self.train:
            return

        train_config = config.training
        optim_type = train_config.optim
        optim_conf = train_config.optim_conf
        scheduler_type = train_config.scheduler
        scheduler_conf = train_config.scheduler_conf

        scheduler_args = {
            "learning_rate": optim_conf.lr,
            "verbose": False,
            "warmup_steps": scheduler_conf.warmup_steps,
            "gamma": scheduler_conf.lr_decay,
            "d_model": model_conf.encoder_conf.output_size,
        }
        lr_scheduler = LRSchedulerFactory.from_args(scheduler_type,
                                                    scheduler_args)

        def optimizer_args(
                config,
                parameters,
                lr_scheduler=None, ):
            train_config = config.training
            optim_type = train_config.optim
            optim_conf = train_config.optim_conf
            scheduler_type = train_config.scheduler
            scheduler_conf = train_config.scheduler_conf
            return {
                "grad_clip": train_config.global_grad_clip,
                "weight_decay": optim_conf.weight_decay,
                "learning_rate": lr_scheduler
                if lr_scheduler else optim_conf.lr,
                "parameters": parameters,
                "epsilon": 1e-9 if optim_type == 'noam' else None,
                "beta1": 0.9 if optim_type == 'noam' else None,
                "beat2": 0.98 if optim_type == 'noam' else None,
            }

        optimzer_args = optimizer_args(config, model.parameters(), lr_scheduler)
        optimizer = OptimizerFactory.from_args(optim_type, optimzer_args)

        self.optimizer = optimizer
        self.lr_scheduler = lr_scheduler
        logger.info("Setup optimizer/lr_scheduler!")


class U2Tester(U2Trainer):
    @classmethod
    def params(cls, config: Optional[CfgNode]=None) -> CfgNode:
        # decoding config
        default = CfgNode(
            dict(
                alpha=2.5,  # Coef of LM for beam search.
                beta=0.3,  # Coef of WC for beam search.
                cutoff_prob=1.0,  # Cutoff probability for pruning.
                cutoff_top_n=40,  # Cutoff number for pruning.
                lang_model_path='models/lm/common_crawl_00.prune01111.trie.klm',  # Filepath for language model.
                decoding_method='attention',  # Decoding method. Options: 'attention', 'ctc_greedy_search',
                # 'ctc_prefix_beam_search', 'attention_rescoring'
                error_rate_type='wer',  # Error rate type for evaluation. Options `wer`, 'cer'
                num_proc_bsearch=8,  # # of CPUs for beam search.
                beam_size=10,  # Beam search width.
                batch_size=16,  # decoding batch size
                ctc_weight=0.0,  # ctc weight for attention rescoring decode mode.
                decoding_chunk_size=-1,  # decoding chunk size. Defaults to -1.
                # <0: for decoding, use full chunk.
                # >0: for decoding, use fixed chunk size as set.
                # 0: used for training, it's prohibited here.
                num_decoding_left_chunks=-1,  # number of left chunks for decoding. Defaults to -1.
                simulate_streaming=False,  # simulate streaming inference. Defaults to False.
            ))

        if config is not None:
            config.merge_from_other_cfg(default)
        return default

    def __init__(self, config, args):
        super().__init__(config, args)
        self.text_feature = TextFeaturizer(
            unit_type=self.config.collator.unit_type,
            vocab_filepath=self.config.collator.vocab_filepath,
            spm_model_prefix=self.config.collator.spm_model_prefix)
        self.vocab_list = self.text_feature.vocab_list

    def id2token(self, texts, texts_len, text_feature):
        """ ord() id to chr() chr """
        trans = []
        for text, n in zip(texts, texts_len):
            n = n.numpy().item()
            ids = text[:n]
            trans.append(text_feature.defeaturize(ids.numpy().tolist()))
        return trans

    def compute_metrics(self,
                        utts,
                        audio,
                        audio_len,
                        texts,
                        texts_len,
                        fout=None):
        cfg = self.config.decoding
        errors_sum, len_refs, num_ins = 0.0, 0, 0
        errors_func = error_rate.char_errors if cfg.error_rate_type == 'cer' else error_rate.word_errors
        error_rate_func = error_rate.cer if cfg.error_rate_type == 'cer' else error_rate.wer

        start_time = time.time()
        target_transcripts = self.id2token(texts, texts_len, self.text_feature)
        result_transcripts, result_tokenids = self.model.decode(
            audio,
            audio_len,
            text_feature=self.text_feature,
            decoding_method=cfg.decoding_method,
            lang_model_path=cfg.lang_model_path,
            beam_alpha=cfg.alpha,
            beam_beta=cfg.beta,
            beam_size=cfg.beam_size,
            cutoff_prob=cfg.cutoff_prob,
            cutoff_top_n=cfg.cutoff_top_n,
            num_processes=cfg.num_proc_bsearch,
            ctc_weight=cfg.ctc_weight,
            decoding_chunk_size=cfg.decoding_chunk_size,
            num_decoding_left_chunks=cfg.num_decoding_left_chunks,
            simulate_streaming=cfg.simulate_streaming)
        decode_time = time.time() - start_time

        for utt, target, result, rec_tids in zip(
                utts, target_transcripts, result_transcripts, result_tokenids):
            errors, len_ref = errors_func(target, result)
            errors_sum += errors
            len_refs += len_ref
            num_ins += 1
            if fout:
                fout.write({
                    "utt": utt,
                    "refs": [target],
                    "hyps": [result],
                    "hyps_tokenid": [rec_tids],
                })
            logger.info(f"Utt: {utt}")
            logger.info(f"Ref: {target}")
            logger.info(f"Hyp: {result}")
            logger.info("One example error rate [%s] = %f" %
                        (cfg.error_rate_type, error_rate_func(target, result)))

        return dict(
            errors_sum=errors_sum,
            len_refs=len_refs,
            num_ins=num_ins,  # num examples
            error_rate=errors_sum / len_refs,
            error_rate_type=cfg.error_rate_type,
            num_frames=audio_len.sum().numpy().item(),
            decode_time=decode_time)

    @mp_tools.rank_zero_only
    @paddle.no_grad()
    def test(self):
        assert self.args.result_file
        self.model.eval()
        logger.info(f"Test Total Examples: {len(self.test_loader.dataset)}")

        stride_ms = self.config.collator.stride_ms
        error_rate_type = None
        errors_sum, len_refs, num_ins = 0.0, 0, 0
        num_frames = 0.0
        num_time = 0.0
        with jsonlines.open(self.args.result_file, 'w') as fout:
            for i, batch in enumerate(self.test_loader):
                metrics = self.compute_metrics(*batch, fout=fout)
                num_frames += metrics['num_frames']
                num_time += metrics["decode_time"]
                errors_sum += metrics['errors_sum']
                len_refs += metrics['len_refs']
                num_ins += metrics['num_ins']
                error_rate_type = metrics['error_rate_type']
                rtf = num_time / (num_frames * stride_ms)
                logger.info(
                    "RTF: %f, Error rate [%s] (%d/?) = %f" %
                    (rtf, error_rate_type, num_ins, errors_sum / len_refs))

        rtf = num_time / (num_frames * stride_ms)
        msg = "Test: "
        msg += "epoch: {}, ".format(self.epoch)
        msg += "step: {}, ".format(self.iteration)
        msg += "RTF: {}, ".format(rtf)
        msg += "Final error rate [%s] (%d/%d) = %f" % (
            error_rate_type, num_ins, num_ins, errors_sum / len_refs)
        logger.info(msg)

        # test meta results
        err_meta_path = os.path.splitext(self.args.result_file)[0] + '.err'
        err_type_str = "{}".format(error_rate_type)
        with open(err_meta_path, 'w') as f:
            data = json.dumps({
                "epoch":
                self.epoch,
                "step":
                self.iteration,
                "rtf":
                rtf,
                error_rate_type:
                errors_sum / len_refs,
                "dataset_hour": (num_frames * stride_ms) / 1000.0 / 3600.0,
                "process_hour":
                num_time / 1000.0 / 3600.0,
                "num_examples":
                num_ins,
                "err_sum":
                errors_sum,
                "ref_len":
                len_refs,
                "decode_method":
                self.config.decoding.decoding_method,
            })
            f.write(data + '\n')

    @paddle.no_grad()
    def align(self):
        ctc_utils.ctc_align(self.config, self.model, self.align_loader,
                            self.config.decoding.batch_size,
<<<<<<< HEAD
                            self.config.collator.stride_ms, self.vocab_list,
=======
                            self.align_loader.collate_fn.stride_ms,
                            self.align_loader.collate_fn.vocab_list,
>>>>>>> 22895f0a
                            self.args.result_file)

    def load_inferspec(self):
        """infer model and input spec.

        Returns:
            nn.Layer: inference model
            List[paddle.static.InputSpec]: input spec.
        """
        from paddlespeech.s2t.models.u2 import U2InferModel
        infer_model = U2InferModel.from_pretrained(self.test_loader,
                                                   self.config.model.clone(),
                                                   self.args.checkpoint_path)
        feat_dim = self.test_loader.feat_dim
        input_spec = [
            paddle.static.InputSpec(shape=[1, None, feat_dim],
                                    dtype='float32'),  # audio, [B,T,D]
            paddle.static.InputSpec(shape=[1],
                                    dtype='int64'),  # audio_length, [B]
        ]
        return infer_model, input_spec

    @paddle.no_grad()
    def export(self):
        infer_model, input_spec = self.load_inferspec()
        assert isinstance(input_spec, list), type(input_spec)
        infer_model.eval()
        static_model = paddle.jit.to_static(infer_model, input_spec=input_spec)
        logger.info(f"Export code: {static_model.forward.code}")
        paddle.jit.save(static_model, self.args.export_path)<|MERGE_RESOLUTION|>--- conflicted
+++ resolved
@@ -579,12 +579,7 @@
     def align(self):
         ctc_utils.ctc_align(self.config, self.model, self.align_loader,
                             self.config.decoding.batch_size,
-<<<<<<< HEAD
                             self.config.collator.stride_ms, self.vocab_list,
-=======
-                            self.align_loader.collate_fn.stride_ms,
-                            self.align_loader.collate_fn.vocab_list,
->>>>>>> 22895f0a
                             self.args.result_file)
 
     def load_inferspec(self):
