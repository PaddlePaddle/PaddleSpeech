--- conflicted
+++ resolved
@@ -131,7 +131,7 @@
         if self.ctc_weight != 1.0:
             start = time.time()
             loss_att, acc_att = self._calc_att_loss(encoder_out, encoder_mask,
-                                                    text, text_lengths)
+                                                    text, text_lengths, self.reverse_weight)
             decoder_time = time.time() - start
             #logger.debug(f"decoder time: {decoder_time}")
 
@@ -157,7 +157,8 @@
             encoder_out: paddle.Tensor,
             encoder_mask: paddle.Tensor,
             ys_pad: paddle.Tensor,
-            ys_pad_lens: paddle.Tensor, ) -> Tuple[paddle.Tensor, float]:
+            ys_pad_lens: paddle.Tensor, 
+            reverse_weight: float) -> Tuple[paddle.Tensor, float]:
         """Calc attention loss.
 
         Args:
@@ -165,6 +166,7 @@
             encoder_mask (paddle.Tensor): [B, 1, Tmax]
             ys_pad (paddle.Tensor): [B, Umax]
             ys_pad_lens (paddle.Tensor): [B]
+            reverse_weight (float): reverse decoder weight.
 
         Returns:
             Tuple[paddle.Tensor, float]: attention_loss, accuracy rate
@@ -179,15 +181,15 @@
         # 1. Forward decoder
         decoder_out, r_decoder_out, _ = self.decoder(
             encoder_out, encoder_mask, ys_in_pad, ys_in_lens, r_ys_in_pad,
-            self.reverse_weight)
+            reverse_weight)
 
         # 2. Compute attention loss
         loss_att = self.criterion_att(decoder_out, ys_out_pad)
         r_loss_att = paddle.to_tensor(0.0)
-        if self.reverse_weight > 0.0:
+        if reverse_weight > 0.0:
             r_loss_att = self.criterion_att(r_decoder_out, r_ys_out_pad)
-        loss_att = loss_att * (1 - self.reverse_weight
-                               ) + r_loss_att * self.reverse_weight
+        loss_att = loss_att * (1 - reverse_weight
+                               ) + r_loss_att * reverse_weight
         acc_att = th_accuracy(
             decoder_out.view(-1, self.vocab_size),
             ys_out_pad,
@@ -508,7 +510,8 @@
                             decoding_chunk_size: int=-1,
                             num_decoding_left_chunks: int=-1,
                             ctc_weight: float=0.0,
-                            simulate_streaming: bool=False) -> List[int]:
+                            simulate_streaming: bool=False,
+                            reverse_weight: float=0.0) -> List[int]:
         """ Apply attention rescoring decoding, CTC prefix beam search
             is applied first to get nbest, then we resoring the nbest on
             attention decoder with corresponding encoder out
@@ -523,12 +526,13 @@
                 0: used for training, it's prohibited here
             simulate_streaming (bool): whether do encoder forward in a
                 streaming fashion
+            reverse_weight (float): reverse deocder weight.
         Returns:
             List[int]: Attention rescoring result
         """
         assert speech.shape[0] == speech_lengths.shape[0]
         assert decoding_chunk_size != 0
-        if self.reverse_weight > 0.0:
+        if reverse_weight > 0.0:
             # decoder should be a bitransformer decoder if reverse_weight > 0.0
             assert hasattr(self.decoder, 'right_decoder')
         device = speech.place
@@ -552,23 +556,14 @@
                 hyp_content, place=device, dtype=paddle.long)
             hyp_list.append(hyp_content)
         hyps_pad = pad_sequence(hyp_list, True, self.ignore_id)
-        ori_hyps_pad = hyps_pad
         hyps_lens = paddle.to_tensor(
             [len(hyp[0]) for hyp in hyps], place=device,
             dtype=paddle.long)  # (beam_size,)
         hyps_pad, _ = add_sos_eos(hyps_pad, self.sos, self.eos, self.ignore_id)
+        hyps_lens = hyps_lens + 1  # Add <sos> at begining
         logger.debug(
             f"hyps pad: {hyps_pad} {self.sos} {self.eos} {self.ignore_id}")
-        hyps_lens = hyps_lens + 1  # Add <sos> at begining
-
-<<<<<<< HEAD
-=======
-        r_hyps_pad = st_reverse_pad_list(ori_hyps_pad, hyps_lens - 1, self.sos,
-                                         self.eos)
-        decoder_out, r_decoder_out, _ = self.decoder(
-            encoder_out, encoder_mask, hyps_pad, hyps_lens, r_hyps_pad,
-            self.reverse_weight)  # (beam_size, max_hyps_len, vocab_size)
->>>>>>> 467cfd4e
+
         # ctc score in ln domain
         # (beam_size, max_hyps_len, vocab_size)
         decoder_out, r_decoder_out = self.forward_attention_decoder(
@@ -589,32 +584,23 @@
                 score += decoder_out[i][j][w]
             # last decoder output token is `eos`, for laste decoder input token.
             score += decoder_out[i][len(hyp[0])][self.eos]
-<<<<<<< HEAD
 
             logger.debug(
                 f"hyp {i} len {len(hyp[0])} l2r score: {score} ctc_score: {hyp[1]} reverse_weight: {reverse_weight}"
             )
 
             if reverse_weight > 0:
-=======
-            if self.reverse_weight > 0:
->>>>>>> 467cfd4e
                 r_score = 0.0
                 for j, w in enumerate(hyp[0]):
                     r_score += r_decoder_out[i][len(hyp[0]) - j - 1][w]
                 r_score += r_decoder_out[i][len(hyp[0])][self.eos]
-<<<<<<< HEAD
 
                 logger.debug(
                     f"hyp {i} len {len(hyp[0])} r2l score: {r_score} ctc_score: {hyp[1]} reverse_weight: {reverse_weight}"
                 )
 
-                score = score * (1 - reverse_weight) + r_score * reverse_weight
-
-=======
-                score = score * (1 - self.reverse_weight
-                                 ) + r_score * self.reverse_weight
->>>>>>> 467cfd4e
+                score = score * (1 - reverse_weight
+                                 ) + r_score * reverse_weight
             # add ctc score (which in ln domain)
             score += hyp[1] * ctc_weight
             if score > best_score:
@@ -764,7 +750,8 @@
                ctc_weight: float=0.0,
                decoding_chunk_size: int=-1,
                num_decoding_left_chunks: int=-1,
-               simulate_streaming: bool=False):
+               simulate_streaming: bool=False,
+               reverse_weight: float=0.0):
         """u2 decoding.
 
         Args:
@@ -783,6 +770,7 @@
             num_decoding_left_chunks (int, optional):
                     number of left chunks for decoding. Defaults to -1.
             simulate_streaming (bool, optional): simulate streaming inference. Defaults to False.
+            reverse_weight (float, optional): reverse decoder weight, used by `attention_rescoring`.
 
         Raises:
             ValueError: when not support decoding_method.
@@ -836,7 +824,8 @@
                 decoding_chunk_size=decoding_chunk_size,
                 num_decoding_left_chunks=num_decoding_left_chunks,
                 ctc_weight=ctc_weight,
-                simulate_streaming=simulate_streaming)
+                simulate_streaming=simulate_streaming,
+                reverse_weight=reverse_weight)
             hyps = [hyp]
         else:
             raise ValueError(f"Not support decoding method: {decoding_method}")
