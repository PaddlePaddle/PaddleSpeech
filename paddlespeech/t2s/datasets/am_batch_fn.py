# Copyright (c) 2021 PaddlePaddle Authors. All Rights Reserved.
#
# Licensed under the Apache License, Version 2.0 (the "License");
# you may not use this file except in compliance with the License.
# You may obtain a copy of the License at
#
#     http://www.apache.org/licenses/LICENSE-2.0
#
# Unless required by applicable law or agreed to in writing, software
# distributed under the License is distributed on an "AS IS" BASIS,
# WITHOUT WARRANTIES OR CONDITIONS OF ANY KIND, either express or implied.
# See the License for the specific language governing permissions and
# limitations under the License.
import numpy as np
import paddle

from paddlespeech.t2s.datasets.batch import batch_sequences
from paddlespeech.t2s.modules.nets_utils import get_seg_pos
from paddlespeech.t2s.modules.nets_utils import make_non_pad_mask
from paddlespeech.t2s.modules.nets_utils import phones_masking
from paddlespeech.t2s.modules.nets_utils import phones_text_masking


# 因为要传参数，所以需要额外构建
def build_erniesat_collate_fn(mlm_prob: float=0.8,
                              mean_phn_span: int=8,
                              seg_emb: bool=False,
                              text_masking: bool=False):

    return ErnieSATCollateFn(
        mlm_prob=mlm_prob,
        mean_phn_span=mean_phn_span,
        seg_emb=seg_emb,
        text_masking=text_masking)


class ErnieSATCollateFn:
    """Functor class of common_collate_fn()"""

    def __init__(self,
                 mlm_prob: float=0.8,
                 mean_phn_span: int=8,
                 seg_emb: bool=False,
                 text_masking: bool=False):
        self.mlm_prob = mlm_prob
        self.mean_phn_span = mean_phn_span
        self.seg_emb = seg_emb
        self.text_masking = text_masking

    def __call__(self, exmaples):
        return erniesat_batch_fn(
            exmaples,
            mlm_prob=self.mlm_prob,
            mean_phn_span=self.mean_phn_span,
            seg_emb=self.seg_emb,
            text_masking=self.text_masking)


def erniesat_batch_fn(examples,
                      mlm_prob: float=0.8,
                      mean_phn_span: int=8,
                      seg_emb: bool=False,
                      text_masking: bool=False):
    # fields = ["text", "text_lengths", "speech", "speech_lengths", "align_start", "align_end"]
    text = [np.array(item["text"], dtype=np.int64) for item in examples]
    speech = [np.array(item["speech"], dtype=np.float32) for item in examples]

    text_lengths = [
        np.array(item["text_lengths"], dtype=np.int64) for item in examples
    ]
    speech_lengths = [
        np.array(item["speech_lengths"], dtype=np.int64) for item in examples
    ]

    align_start = [
        np.array(item["align_start"], dtype=np.int64) for item in examples
    ]

    align_end = [
        np.array(item["align_end"], dtype=np.int64) for item in examples
    ]

    align_start_lengths = [
        np.array(len(item["align_start"]), dtype=np.int64) for item in examples
    ]

    # add_pad
    text = batch_sequences(text)
    speech = batch_sequences(speech)
    align_start = batch_sequences(align_start)
    align_end = batch_sequences(align_end)

    # convert each batch to paddle.Tensor
    text = paddle.to_tensor(text)
    speech = paddle.to_tensor(speech)
    text_lengths = paddle.to_tensor(text_lengths)
    speech_lengths = paddle.to_tensor(speech_lengths)
    align_start_lengths = paddle.to_tensor(align_start_lengths)

    speech_pad = speech
    text_pad = text

    text_mask = make_non_pad_mask(
        text_lengths, text_pad, length_dim=1).unsqueeze(-2)
    speech_mask = make_non_pad_mask(
        speech_lengths, speech_pad[:, :, 0], length_dim=1).unsqueeze(-2)

    # for training
    span_bdy = None
    # for inference
    if 'span_bdy' in examples[0].keys():
        span_bdy = [
            np.array(item["span_bdy"], dtype=np.int64) for item in examples
        ]
        span_bdy = paddle.to_tensor(span_bdy)

    # dual_mask 的是混合中英时候同时 mask 语音和文本 
    # ernie sat 在实现跨语言的时候都 mask 了
    if text_masking:
        masked_pos, text_masked_pos = phones_text_masking(
            xs_pad=speech_pad,
            src_mask=speech_mask,
            text_pad=text_pad,
            text_mask=text_mask,
            align_start=align_start,
            align_end=align_end,
            align_start_lens=align_start_lengths,
            mlm_prob=mlm_prob,
            mean_phn_span=mean_phn_span,
            span_bdy=span_bdy)
    # 训练纯中文和纯英文的 -> a3t 没有对 phoneme 做 mask, 只对语音 mask 了
    # a3t 和 ernie sat 的区别主要在于做 mask 的时候
    else:
        masked_pos = phones_masking(
            xs_pad=speech_pad,
            src_mask=speech_mask,
            align_start=align_start,
            align_end=align_end,
            align_start_lens=align_start_lengths,
            mlm_prob=mlm_prob,
            mean_phn_span=mean_phn_span,
            span_bdy=span_bdy)
        text_masked_pos = paddle.zeros(paddle.shape(text_pad))

    speech_seg_pos, text_seg_pos = get_seg_pos(
        speech_pad=speech_pad,
        text_pad=text_pad,
        align_start=align_start,
        align_end=align_end,
        align_start_lens=align_start_lengths,
        seg_emb=seg_emb)

    batch = {
        "text": text,
        "speech": speech,
        # need to generate 
        "masked_pos": masked_pos,
        "speech_mask": speech_mask,
        "text_mask": text_mask,
        "speech_seg_pos": speech_seg_pos,
        "text_seg_pos": text_seg_pos,
        "text_masked_pos": text_masked_pos
    }

    return batch


def tacotron2_single_spk_batch_fn(examples):
    # fields = ["text", "text_lengths", "speech", "speech_lengths"]
    text = [np.array(item["text"], dtype=np.int64) for item in examples]
    speech = [np.array(item["speech"], dtype=np.float32) for item in examples]
    text_lengths = [
        np.array(item["text_lengths"], dtype=np.int64) for item in examples
    ]
    speech_lengths = [
        np.array(item["speech_lengths"], dtype=np.int64) for item in examples
    ]

    text = batch_sequences(text)
    speech = batch_sequences(speech)

    # convert each batch to paddle.Tensor
    text = paddle.to_tensor(text)
    speech = paddle.to_tensor(speech)
    text_lengths = paddle.to_tensor(text_lengths)
    speech_lengths = paddle.to_tensor(speech_lengths)

    batch = {
        "text": text,
        "text_lengths": text_lengths,
        "speech": speech,
        "speech_lengths": speech_lengths,
    }
    return batch


def tacotron2_multi_spk_batch_fn(examples):
    # fields = ["text", "text_lengths", "speech", "speech_lengths"]
    text = [np.array(item["text"], dtype=np.int64) for item in examples]
    speech = [np.array(item["speech"], dtype=np.float32) for item in examples]
    text_lengths = [
        np.array(item["text_lengths"], dtype=np.int64) for item in examples
    ]
    speech_lengths = [
        np.array(item["speech_lengths"], dtype=np.int64) for item in examples
    ]

    text = batch_sequences(text)
    speech = batch_sequences(speech)

    # convert each batch to paddle.Tensor
    text = paddle.to_tensor(text)
    speech = paddle.to_tensor(speech)
    text_lengths = paddle.to_tensor(text_lengths)
    speech_lengths = paddle.to_tensor(speech_lengths)

    batch = {
        "text": text,
        "text_lengths": text_lengths,
        "speech": speech,
        "speech_lengths": speech_lengths,
    }
    # spk_emb has a higher priority than spk_id
    if "spk_emb" in examples[0]:
        spk_emb = [
            np.array(item["spk_emb"], dtype=np.float32) for item in examples
        ]
        spk_emb = batch_sequences(spk_emb)
        spk_emb = paddle.to_tensor(spk_emb)
        batch["spk_emb"] = spk_emb
    elif "spk_id" in examples[0]:
        spk_id = [np.array(item["spk_id"], dtype=np.int64) for item in examples]
        spk_id = paddle.to_tensor(spk_id)
        batch["spk_id"] = spk_id
    return batch


def speedyspeech_single_spk_batch_fn(examples):
    # fields = ["phones", "tones", "num_phones", "num_frames", "feats", "durations"]
    phones = [np.array(item["phones"], dtype=np.int64) for item in examples]
    tones = [np.array(item["tones"], dtype=np.int64) for item in examples]
    feats = [np.array(item["feats"], dtype=np.float32) for item in examples]
    durations = [
        np.array(item["durations"], dtype=np.int64) for item in examples
    ]
    num_phones = [
        np.array(item["num_phones"], dtype=np.int64) for item in examples
    ]
    num_frames = [
        np.array(item["num_frames"], dtype=np.int64) for item in examples
    ]

    phones = batch_sequences(phones)
    tones = batch_sequences(tones)
    feats = batch_sequences(feats)
    durations = batch_sequences(durations)

    # convert each batch to paddle.Tensor
    phones = paddle.to_tensor(phones)
    tones = paddle.to_tensor(tones)
    feats = paddle.to_tensor(feats)
    durations = paddle.to_tensor(durations)
    num_phones = paddle.to_tensor(num_phones)
    num_frames = paddle.to_tensor(num_frames)
    batch = {
        "phones": phones,
        "tones": tones,
        "num_phones": num_phones,
        "num_frames": num_frames,
        "feats": feats,
        "durations": durations,
    }
    return batch


def speedyspeech_multi_spk_batch_fn(examples):
    # fields = ["phones", "tones", "num_phones", "num_frames", "feats", "durations", "spk_id"]
    phones = [np.array(item["phones"], dtype=np.int64) for item in examples]
    tones = [np.array(item["tones"], dtype=np.int64) for item in examples]
    feats = [np.array(item["feats"], dtype=np.float32) for item in examples]
    durations = [
        np.array(item["durations"], dtype=np.int64) for item in examples
    ]
    num_phones = [
        np.array(item["num_phones"], dtype=np.int64) for item in examples
    ]
    num_frames = [
        np.array(item["num_frames"], dtype=np.int64) for item in examples
    ]

    phones = batch_sequences(phones)
    tones = batch_sequences(tones)
    feats = batch_sequences(feats)
    durations = batch_sequences(durations)

    # convert each batch to paddle.Tensor
    phones = paddle.to_tensor(phones)
    tones = paddle.to_tensor(tones)
    feats = paddle.to_tensor(feats)
    durations = paddle.to_tensor(durations)
    num_phones = paddle.to_tensor(num_phones)
    num_frames = paddle.to_tensor(num_frames)
    batch = {
        "phones": phones,
        "tones": tones,
        "num_phones": num_phones,
        "num_frames": num_frames,
        "feats": feats,
        "durations": durations,
    }
    if "spk_id" in examples[0]:
        spk_id = [np.array(item["spk_id"], dtype=np.int64) for item in examples]
        spk_id = paddle.to_tensor(spk_id)
        batch["spk_id"] = spk_id
    return batch


def fastspeech2_single_spk_batch_fn(examples):
    # fields = ["text", "text_lengths", "speech", "speech_lengths", "durations", "pitch", "energy"]
    text = [np.array(item["text"], dtype=np.int64) for item in examples]
    speech = [np.array(item["speech"], dtype=np.float32) for item in examples]
    pitch = [np.array(item["pitch"], dtype=np.float32) for item in examples]
    energy = [np.array(item["energy"], dtype=np.float32) for item in examples]
    durations = [
        np.array(item["durations"], dtype=np.int64) for item in examples
    ]

    text_lengths = [
        np.array(item["text_lengths"], dtype=np.int64) for item in examples
    ]
    speech_lengths = [
        np.array(item["speech_lengths"], dtype=np.int64) for item in examples
    ]

    text = batch_sequences(text)
    pitch = batch_sequences(pitch)
    speech = batch_sequences(speech)
    durations = batch_sequences(durations)
    energy = batch_sequences(energy)

    # convert each batch to paddle.Tensor
    text = paddle.to_tensor(text)
    pitch = paddle.to_tensor(pitch)
    speech = paddle.to_tensor(speech)
    durations = paddle.to_tensor(durations)
    energy = paddle.to_tensor(energy)
    text_lengths = paddle.to_tensor(text_lengths)
    speech_lengths = paddle.to_tensor(speech_lengths)

    batch = {
        "text": text,
        "text_lengths": text_lengths,
        "durations": durations,
        "speech": speech,
        "speech_lengths": speech_lengths,
        "pitch": pitch,
        "energy": energy
    }
    return batch


def fastspeech2_multi_spk_batch_fn(examples):
    # fields = ["text", "text_lengths", "speech", "speech_lengths", "durations", "pitch", "energy", "spk_id"/"spk_emb"]
    text = [np.array(item["text"], dtype=np.int64) for item in examples]
    speech = [np.array(item["speech"], dtype=np.float32) for item in examples]
    pitch = [np.array(item["pitch"], dtype=np.float32) for item in examples]
    energy = [np.array(item["energy"], dtype=np.float32) for item in examples]
    durations = [
        np.array(item["durations"], dtype=np.int64) for item in examples
    ]
    text_lengths = [
        np.array(item["text_lengths"], dtype=np.int64) for item in examples
    ]
    speech_lengths = [
        np.array(item["speech_lengths"], dtype=np.int64) for item in examples
    ]

    text = batch_sequences(text)
    pitch = batch_sequences(pitch)
    speech = batch_sequences(speech)
    durations = batch_sequences(durations)
    energy = batch_sequences(energy)

    # convert each batch to paddle.Tensor
    text = paddle.to_tensor(text)
    pitch = paddle.to_tensor(pitch)
    speech = paddle.to_tensor(speech)
    durations = paddle.to_tensor(durations)
    energy = paddle.to_tensor(energy)
    text_lengths = paddle.to_tensor(text_lengths)
    speech_lengths = paddle.to_tensor(speech_lengths)

    batch = {
        "text": text,
        "text_lengths": text_lengths,
        "durations": durations,
        "speech": speech,
        "speech_lengths": speech_lengths,
        "pitch": pitch,
        "energy": energy
    }
    # spk_emb has a higher priority than spk_id
    if "spk_emb" in examples[0]:
        spk_emb = [
            np.array(item["spk_emb"], dtype=np.float32) for item in examples
        ]
        spk_emb = batch_sequences(spk_emb)
        spk_emb = paddle.to_tensor(spk_emb)
        batch["spk_emb"] = spk_emb
    elif "spk_id" in examples[0]:
        spk_id = [np.array(item["spk_id"], dtype=np.int64) for item in examples]
        spk_id = paddle.to_tensor(spk_id)
        batch["spk_id"] = spk_id
    return batch


def transformer_single_spk_batch_fn(examples):
    # fields = ["text", "text_lengths", "speech", "speech_lengths"]
    text = [np.array(item["text"], dtype=np.int64) for item in examples]
    speech = [np.array(item["speech"], dtype=np.float32) for item in examples]
    text_lengths = [
        np.array(item["text_lengths"], dtype=np.int64) for item in examples
    ]
    speech_lengths = [
        np.array(item["speech_lengths"], dtype=np.int64) for item in examples
    ]

    text = batch_sequences(text)
    speech = batch_sequences(speech)

    # convert each batch to paddle.Tensor
    text = paddle.to_tensor(text)
    speech = paddle.to_tensor(speech)
    text_lengths = paddle.to_tensor(text_lengths)
    speech_lengths = paddle.to_tensor(speech_lengths)

    batch = {
        "text": text,
        "text_lengths": text_lengths,
        "speech": speech,
        "speech_lengths": speech_lengths,
    }
    return batch


def vits_single_spk_batch_fn(examples):
    """
    Returns:
        Dict[str, Any]:
            - text (Tensor): Text index tensor (B, T_text).
            - text_lengths (Tensor): Text length tensor (B,).
            - feats (Tensor): Feature tensor (B, T_feats, aux_channels).
            - feats_lengths (Tensor): Feature length tensor (B,).
            - speech (Tensor): Speech waveform tensor (B, T_wav).

    """
    # fields = ["text", "text_lengths", "feats", "feats_lengths", "speech"]
    text = [np.array(item["text"], dtype=np.int64) for item in examples]
    feats = [np.array(item["feats"], dtype=np.float32) for item in examples]
    speech = [np.array(item["wave"], dtype=np.float32) for item in examples]
    text_lengths = [
        np.array(item["text_lengths"], dtype=np.int64) for item in examples
    ]
    feats_lengths = [
        np.array(item["feats_lengths"], dtype=np.int64) for item in examples
    ]

    text = batch_sequences(text)
    feats = batch_sequences(feats)
    speech = batch_sequences(speech)

    # convert each batch to paddle.Tensor
    text = paddle.to_tensor(text)
    feats = paddle.to_tensor(feats)
    text_lengths = paddle.to_tensor(text_lengths)
    feats_lengths = paddle.to_tensor(feats_lengths)

    batch = {
        "text": text,
        "text_lengths": text_lengths,
        "feats": feats,
        "feats_lengths": feats_lengths,
        "speech": speech
    }
<<<<<<< HEAD
    return batch


def vits_multi_spk_batch_fn(examples):
    """
    Returns:
        Dict[str, Any]:
            - text (Tensor): Text index tensor (B, T_text).
            - text_lengths (Tensor): Text length tensor (B,).
            - feats (Tensor): Feature tensor (B, T_feats, aux_channels).
            - feats_lengths (Tensor): Feature length tensor (B,).
            - speech (Tensor): Speech waveform tensor (B, T_wav).
            - spk_id (Optional[Tensor]): Speaker index tensor (B,) or (B, 1).
            - spk_emb (Optional[Tensor]): Speaker embedding tensor (B, spk_embed_dim).
    """
    # fields = ["text", "text_lengths", "feats", "feats_lengths", "speech", "spk_id"/"spk_emb"]
    text = [np.array(item["text"], dtype=np.int64) for item in examples]
    feats = [np.array(item["feats"], dtype=np.float32) for item in examples]
    speech = [np.array(item["wave"], dtype=np.float32) for item in examples]
    text_lengths = [
        np.array(item["text_lengths"], dtype=np.int64) for item in examples
    ]
    feats_lengths = [
        np.array(item["feats_lengths"], dtype=np.int64) for item in examples
    ]

    text = batch_sequences(text)
    feats = batch_sequences(feats)
    speech = batch_sequences(speech)

    # convert each batch to paddle.Tensor
    text = paddle.to_tensor(text)
    feats = paddle.to_tensor(feats)
    text_lengths = paddle.to_tensor(text_lengths)
    feats_lengths = paddle.to_tensor(feats_lengths)

    batch = {
        "text": text,
        "text_lengths": text_lengths,
        "feats": feats,
        "feats_lengths": feats_lengths,
        "speech": speech
    }
    # spk_emb has a higher priority than spk_id
    if "spk_emb" in examples[0]:
        spk_emb = [
            np.array(item["spk_emb"], dtype=np.float32) for item in examples
        ]
        spk_emb = batch_sequences(spk_emb)
        spk_emb = paddle.to_tensor(spk_emb)
        batch["spk_emb"] = spk_emb
    elif "spk_id" in examples[0]:
        spk_id = [np.array(item["spk_id"], dtype=np.int64) for item in examples]
        spk_id = paddle.to_tensor(spk_id)
        batch["spk_id"] = spk_id
    return batch


# for ERNIE SAT
class MLMCollateFn:
    """Functor class of common_collate_fn()"""

    def __init__(
            self,
            feats_extract,
            mlm_prob: float=0.8,
            mean_phn_span: int=8,
            seg_emb: bool=False,
            text_masking: bool=False,
            attention_window: int=0,
            not_sequence: Collection[str]=(), ):
        self.mlm_prob = mlm_prob
        self.mean_phn_span = mean_phn_span
        self.feats_extract = feats_extract
        self.not_sequence = set(not_sequence)
        self.attention_window = attention_window
        self.seg_emb = seg_emb
        self.text_masking = text_masking

    def __call__(self, data: Collection[Tuple[str, Dict[str, np.ndarray]]]
                 ) -> Tuple[List[str], Dict[str, paddle.Tensor]]:
        return mlm_collate_fn(
            data,
            feats_extract=self.feats_extract,
            mlm_prob=self.mlm_prob,
            mean_phn_span=self.mean_phn_span,
            seg_emb=self.seg_emb,
            text_masking=self.text_masking,
            not_sequence=self.not_sequence)


def mlm_collate_fn(
        data: Collection[Tuple[str, Dict[str, np.ndarray]]],
        feats_extract=None,
        mlm_prob: float=0.8,
        mean_phn_span: int=8,
        seg_emb: bool=False,
        text_masking: bool=False,
        pad_value: int=0,
        not_sequence: Collection[str]=(),
) -> Tuple[List[str], Dict[str, paddle.Tensor]]:
    uttids = [u for u, _ in data]
    data = [d for _, d in data]

    assert all(set(data[0]) == set(d) for d in data), "dict-keys mismatching"
    assert all(not k.endswith("_lens")
               for k in data[0]), f"*_lens is reserved: {list(data[0])}"

    output = {}
    for key in data[0]:

        array_list = [d[key] for d in data]

        # Assume the first axis is length:
        # tensor_list: Batch x (Length, ...)
        tensor_list = [paddle.to_tensor(a) for a in array_list]
        # tensor: (Batch, Length, ...)
        tensor = pad_list(tensor_list, pad_value)
        output[key] = tensor

        # lens: (Batch,)
        if key not in not_sequence:
            lens = paddle.to_tensor(
                [d[key].shape[0] for d in data], dtype=paddle.int64)
            output[key + "_lens"] = lens

    feats = feats_extract.get_log_mel_fbank(np.array(output["speech"][0]))
    feats = paddle.to_tensor(feats)
    print("feats.shape:", feats.shape)
    feats_lens = paddle.shape(feats)[0]
    feats = paddle.unsqueeze(feats, 0)

    text = output["text"]
    text_lens = output["text_lens"]
    align_start = output["align_start"]
    align_start_lens = output["align_start_lens"]
    align_end = output["align_end"]

    max_tlen = max(text_lens)
    max_slen = max(feats_lens)

    speech_pad = feats[:, :max_slen]

    text_pad = text
    text_mask = make_non_pad_mask(
        text_lens, text_pad, length_dim=1).unsqueeze(-2)
    speech_mask = make_non_pad_mask(
        feats_lens, speech_pad[:, :, 0], length_dim=1).unsqueeze(-2)

    span_bdy = None
    if 'span_bdy' in output.keys():
        span_bdy = output['span_bdy']

    # dual_mask 的是混合中英时候同时 mask 语音和文本 
    # ernie sat 在实现跨语言的时候都 mask 了
    if text_masking:
        masked_pos, text_masked_pos = phones_text_masking(
            xs_pad=speech_pad,
            src_mask=speech_mask,
            text_pad=text_pad,
            text_mask=text_mask,
            align_start=align_start,
            align_end=align_end,
            align_start_lens=align_start_lens,
            mlm_prob=mlm_prob,
            mean_phn_span=mean_phn_span,
            span_bdy=span_bdy)
    # 训练纯中文和纯英文的 -> a3t 没有对 phoneme 做 mask, 只对语音 mask 了
    # a3t 和 ernie sat 的区别主要在于做 mask 的时候
    else:
        masked_pos = phones_masking(
            xs_pad=speech_pad,
            src_mask=speech_mask,
            align_start=align_start,
            align_end=align_end,
            align_start_lens=align_start_lens,
            mlm_prob=mlm_prob,
            mean_phn_span=mean_phn_span,
            span_bdy=span_bdy)
        text_masked_pos = paddle.zeros(paddle.shape(text_pad))

    output_dict = {}

    speech_seg_pos, text_seg_pos = get_seg_pos(
        speech_pad=speech_pad,
        text_pad=text_pad,
        align_start=align_start,
        align_end=align_end,
        align_start_lens=align_start_lens,
        seg_emb=seg_emb)
    output_dict['speech'] = speech_pad
    output_dict['text'] = text_pad
    output_dict['masked_pos'] = masked_pos
    output_dict['text_masked_pos'] = text_masked_pos
    output_dict['speech_mask'] = speech_mask
    output_dict['text_mask'] = text_mask
    output_dict['speech_seg_pos'] = speech_seg_pos
    output_dict['text_seg_pos'] = text_seg_pos
    output = (uttids, output_dict)
    return output


def build_mlm_collate_fn(
        sr: int=24000,
        n_fft: int=2048,
        hop_length: int=300,
        win_length: int=None,
        n_mels: int=80,
        fmin: int=80,
        fmax: int=7600,
        mlm_prob: float=0.8,
        mean_phn_span: int=8,
        seg_emb: bool=False,
        epoch: int=-1, ):
    feats_extract_class = LogMelFBank

    feats_extract = feats_extract_class(
        sr=sr,
        n_fft=n_fft,
        hop_length=hop_length,
        win_length=win_length,
        n_mels=n_mels,
        fmin=fmin,
        fmax=fmax)

    if epoch == -1:
        mlm_prob_factor = 1
    else:
        mlm_prob_factor = 0.8

    return MLMCollateFn(
        feats_extract=feats_extract,
        mlm_prob=mlm_prob * mlm_prob_factor,
        mean_phn_span=mean_phn_span,
        seg_emb=seg_emb)
=======
    return batch
>>>>>>> 795eb7bd
<|MERGE_RESOLUTION|>--- conflicted
+++ resolved
@@ -482,7 +482,6 @@
         "feats_lengths": feats_lengths,
         "speech": speech
     }
-<<<<<<< HEAD
     return batch
 
 
@@ -538,186 +537,4 @@
         spk_id = [np.array(item["spk_id"], dtype=np.int64) for item in examples]
         spk_id = paddle.to_tensor(spk_id)
         batch["spk_id"] = spk_id
-    return batch
-
-
-# for ERNIE SAT
-class MLMCollateFn:
-    """Functor class of common_collate_fn()"""
-
-    def __init__(
-            self,
-            feats_extract,
-            mlm_prob: float=0.8,
-            mean_phn_span: int=8,
-            seg_emb: bool=False,
-            text_masking: bool=False,
-            attention_window: int=0,
-            not_sequence: Collection[str]=(), ):
-        self.mlm_prob = mlm_prob
-        self.mean_phn_span = mean_phn_span
-        self.feats_extract = feats_extract
-        self.not_sequence = set(not_sequence)
-        self.attention_window = attention_window
-        self.seg_emb = seg_emb
-        self.text_masking = text_masking
-
-    def __call__(self, data: Collection[Tuple[str, Dict[str, np.ndarray]]]
-                 ) -> Tuple[List[str], Dict[str, paddle.Tensor]]:
-        return mlm_collate_fn(
-            data,
-            feats_extract=self.feats_extract,
-            mlm_prob=self.mlm_prob,
-            mean_phn_span=self.mean_phn_span,
-            seg_emb=self.seg_emb,
-            text_masking=self.text_masking,
-            not_sequence=self.not_sequence)
-
-
-def mlm_collate_fn(
-        data: Collection[Tuple[str, Dict[str, np.ndarray]]],
-        feats_extract=None,
-        mlm_prob: float=0.8,
-        mean_phn_span: int=8,
-        seg_emb: bool=False,
-        text_masking: bool=False,
-        pad_value: int=0,
-        not_sequence: Collection[str]=(),
-) -> Tuple[List[str], Dict[str, paddle.Tensor]]:
-    uttids = [u for u, _ in data]
-    data = [d for _, d in data]
-
-    assert all(set(data[0]) == set(d) for d in data), "dict-keys mismatching"
-    assert all(not k.endswith("_lens")
-               for k in data[0]), f"*_lens is reserved: {list(data[0])}"
-
-    output = {}
-    for key in data[0]:
-
-        array_list = [d[key] for d in data]
-
-        # Assume the first axis is length:
-        # tensor_list: Batch x (Length, ...)
-        tensor_list = [paddle.to_tensor(a) for a in array_list]
-        # tensor: (Batch, Length, ...)
-        tensor = pad_list(tensor_list, pad_value)
-        output[key] = tensor
-
-        # lens: (Batch,)
-        if key not in not_sequence:
-            lens = paddle.to_tensor(
-                [d[key].shape[0] for d in data], dtype=paddle.int64)
-            output[key + "_lens"] = lens
-
-    feats = feats_extract.get_log_mel_fbank(np.array(output["speech"][0]))
-    feats = paddle.to_tensor(feats)
-    print("feats.shape:", feats.shape)
-    feats_lens = paddle.shape(feats)[0]
-    feats = paddle.unsqueeze(feats, 0)
-
-    text = output["text"]
-    text_lens = output["text_lens"]
-    align_start = output["align_start"]
-    align_start_lens = output["align_start_lens"]
-    align_end = output["align_end"]
-
-    max_tlen = max(text_lens)
-    max_slen = max(feats_lens)
-
-    speech_pad = feats[:, :max_slen]
-
-    text_pad = text
-    text_mask = make_non_pad_mask(
-        text_lens, text_pad, length_dim=1).unsqueeze(-2)
-    speech_mask = make_non_pad_mask(
-        feats_lens, speech_pad[:, :, 0], length_dim=1).unsqueeze(-2)
-
-    span_bdy = None
-    if 'span_bdy' in output.keys():
-        span_bdy = output['span_bdy']
-
-    # dual_mask 的是混合中英时候同时 mask 语音和文本 
-    # ernie sat 在实现跨语言的时候都 mask 了
-    if text_masking:
-        masked_pos, text_masked_pos = phones_text_masking(
-            xs_pad=speech_pad,
-            src_mask=speech_mask,
-            text_pad=text_pad,
-            text_mask=text_mask,
-            align_start=align_start,
-            align_end=align_end,
-            align_start_lens=align_start_lens,
-            mlm_prob=mlm_prob,
-            mean_phn_span=mean_phn_span,
-            span_bdy=span_bdy)
-    # 训练纯中文和纯英文的 -> a3t 没有对 phoneme 做 mask, 只对语音 mask 了
-    # a3t 和 ernie sat 的区别主要在于做 mask 的时候
-    else:
-        masked_pos = phones_masking(
-            xs_pad=speech_pad,
-            src_mask=speech_mask,
-            align_start=align_start,
-            align_end=align_end,
-            align_start_lens=align_start_lens,
-            mlm_prob=mlm_prob,
-            mean_phn_span=mean_phn_span,
-            span_bdy=span_bdy)
-        text_masked_pos = paddle.zeros(paddle.shape(text_pad))
-
-    output_dict = {}
-
-    speech_seg_pos, text_seg_pos = get_seg_pos(
-        speech_pad=speech_pad,
-        text_pad=text_pad,
-        align_start=align_start,
-        align_end=align_end,
-        align_start_lens=align_start_lens,
-        seg_emb=seg_emb)
-    output_dict['speech'] = speech_pad
-    output_dict['text'] = text_pad
-    output_dict['masked_pos'] = masked_pos
-    output_dict['text_masked_pos'] = text_masked_pos
-    output_dict['speech_mask'] = speech_mask
-    output_dict['text_mask'] = text_mask
-    output_dict['speech_seg_pos'] = speech_seg_pos
-    output_dict['text_seg_pos'] = text_seg_pos
-    output = (uttids, output_dict)
-    return output
-
-
-def build_mlm_collate_fn(
-        sr: int=24000,
-        n_fft: int=2048,
-        hop_length: int=300,
-        win_length: int=None,
-        n_mels: int=80,
-        fmin: int=80,
-        fmax: int=7600,
-        mlm_prob: float=0.8,
-        mean_phn_span: int=8,
-        seg_emb: bool=False,
-        epoch: int=-1, ):
-    feats_extract_class = LogMelFBank
-
-    feats_extract = feats_extract_class(
-        sr=sr,
-        n_fft=n_fft,
-        hop_length=hop_length,
-        win_length=win_length,
-        n_mels=n_mels,
-        fmin=fmin,
-        fmax=fmax)
-
-    if epoch == -1:
-        mlm_prob_factor = 1
-    else:
-        mlm_prob_factor = 0.8
-
-    return MLMCollateFn(
-        feats_extract=feats_extract,
-        mlm_prob=mlm_prob * mlm_prob_factor,
-        mean_phn_span=mean_phn_span,
-        seg_emb=seg_emb)
-=======
-    return batch
->>>>>>> 795eb7bd
+    return batch