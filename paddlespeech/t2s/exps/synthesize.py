--- conflicted
+++ resolved
@@ -207,12 +207,8 @@
         default='fastspeech2_csmsc',
         choices=[
             'speedyspeech_csmsc', 'fastspeech2_csmsc', 'fastspeech2_ljspeech',
-<<<<<<< HEAD
             'fastspeech2_aishell3', 'fastspeech2_vctk', 'tacotron2_csmsc',
-            'tacotron2_ljspeech'
-=======
-            'fastspeech2_aishell3', 'fastspeech2_vctk', 'tacotron2_csmsc', 'tacotron2_aishell3'
->>>>>>> 348a1a33
+            'tacotron2_ljspeech', 'tacotron2_aishell3'
         ],
         help='Choose acoustic model type of tts task.')
     parser.add_argument(
