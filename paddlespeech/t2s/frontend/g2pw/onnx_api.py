--- conflicted
+++ resolved
@@ -63,22 +63,12 @@
 
 class G2PWOnnxConverter:
     def __init__(self,
-<<<<<<< HEAD
-                 model_dir=MODEL_HOME,
-                 style='bopomofo',
-                 model_source=None,
-                 enable_non_tradional_chinese=False):
-        if not os.path.exists(os.path.join(model_dir, 'G2PWModel/g2pW.onnx')):
-            uncompress_path = download_and_decompress(
-                g2pw_onnx_models['G2PWModel']['1.0'], model_dir)
-=======
                  model_dir: os.PathLike=MODEL_HOME,
                  style: str='bopomofo',
                  model_source: str=None,
                  enable_non_tradional_chinese: bool=False):
         uncompress_path = download_and_decompress(
             g2pw_onnx_models['G2PWModel'][model_version], model_dir)
->>>>>>> e6cbcca3
 
         sess_options = onnxruntime.SessionOptions()
         sess_options.graph_optimization_level = onnxruntime.GraphOptimizationLevel.ORT_ENABLE_ALL
@@ -88,12 +78,8 @@
             os.path.join(model_dir, 'G2PWModel/g2pW.onnx'),
             sess_options=sess_options)
         self.config = load_config(
-<<<<<<< HEAD
-            os.path.join(model_dir, 'G2PWModel/config.py'), use_default=True)
-=======
             config_path=os.path.join(uncompress_path, 'config.py'),
             use_default=True)
->>>>>>> e6cbcca3
 
         self.model_source = model_source if model_source else self.config.model_source
         self.enable_opencc = enable_non_tradional_chinese
@@ -195,18 +181,9 @@
 
         return results
 
-<<<<<<< HEAD
-    def _prepare_data(self, sentences):
-        polyphonic_chars = set(self.chars)
-        monophonic_chars_dict = {
-            char: phoneme
-            for char, phoneme in self.monophonic_chars
-        }
-=======
     def _prepare_data(
             self, sentences: List[str]
     ) -> Tuple[List[str], List[int], List[int], List[List[str]]]:
->>>>>>> e6cbcca3
         texts, query_ids, sent_ids, partial_results = [], [], [], []
         for sent_id, sent in enumerate(sentences):
             pypinyin_result = pinyin(sent, style=Style.TONE3)
