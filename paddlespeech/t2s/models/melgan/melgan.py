# Copyright (c) 2021 PaddlePaddle Authors. All Rights Reserved.
#
# Licensed under the Apache License, Version 2.0 (the "License");
# you may not use this file except in compliance with the License.
# You may obtain a copy of the License at
#
#     http://www.apache.org/licenses/LICENSE-2.0
#
# Unless required by applicable law or agreed to in writing, software
# distributed under the License is distributed on an "AS IS" BASIS,
# WITHOUT WARRANTIES OR CONDITIONS OF ANY KIND, either express or implied.
# See the License for the specific language governing permissions and
# limitations under the License.
# Modified from espnet(https://github.com/espnet/espnet)
"""MelGAN Modules."""
from typing import Any
from typing import Dict
from typing import List

import numpy as np
import paddle
from paddle import nn

from paddlespeech.t2s.modules.activation import get_activation
from paddlespeech.t2s.modules.causal_conv import CausalConv1D
from paddlespeech.t2s.modules.causal_conv import CausalConv1DTranspose
from paddlespeech.t2s.modules.nets_utils import initialize
from paddlespeech.t2s.modules.pqmf import PQMF
from paddlespeech.t2s.modules.residual_stack import ResidualStack


class MelGANGenerator(nn.Layer):
    """MelGAN generator module."""

    def __init__(
            self,
            in_channels: int=80,
            out_channels: int=1,
            kernel_size: int=7,
            channels: int=512,
            bias: bool=True,
            upsample_scales: List[int]=[8, 8, 2, 2],
            stack_kernel_size: int=3,
            stacks: int=3,
            nonlinear_activation: str="leakyrelu",
            nonlinear_activation_params: Dict[str, Any]={"negative_slope": 0.2},
            pad: str="Pad1D",
            pad_params: Dict[str, Any]={"mode": "reflect"},
            use_final_nonlinear_activation: bool=True,
            use_weight_norm: bool=True,
            use_causal_conv: bool=False,
            init_type: str="xavier_uniform", ):
        """Initialize MelGANGenerator module.
        Parameters
        ----------
        in_channels : int
            Number of input channels.
        out_channels : int
            Number of output channels,
            the number of sub-band is out_channels in multi-band melgan.
        kernel_size : int
            Kernel size of initial and final conv layer.
        channels : int
            Initial number of channels for conv layer.
        bias : bool
            Whether to add bias parameter in convolution layers.
        upsample_scales : List[int]
            List of upsampling scales.
        stack_kernel_size : int
            Kernel size of dilated conv layers in residual stack.
        stacks : int
            Number of stacks in a single residual stack.
        nonlinear_activation : Optional[str], optional
            Non linear activation in upsample network, by default None
        nonlinear_activation_params : Dict[str, Any], optional
            Parameters passed to the linear activation in the upsample network, 
            by default {}
        pad : str
            Padding function module name before dilated convolution layer.
        pad_params : dict
            Hyperparameters for padding function.
        use_final_nonlinear_activation : nn.Layer
            Activation function for the final layer.
        use_weight_norm : bool
            Whether to use weight norm.
            If set to true, it will be applied to all of the conv layers.
        use_causal_conv : bool
            Whether to use causal convolution.
        """
        super().__init__()

        # initialize parameters
        initialize(self, init_type)

        # for compatibility
        nonlinear_activation = nonlinear_activation.lower()

        # check hyper parameters is valid
        assert channels >= np.prod(upsample_scales)
        assert channels % (2**len(upsample_scales)) == 0
        if not use_causal_conv:
            assert (kernel_size - 1
                    ) % 2 == 0, "Not support even number kernel size."
<<<<<<< HEAD

        # initialize parameters
        initialize(self, init_type)

        # for compatibility
        nonlinear_activation = nonlinear_activation.lower()

=======
>>>>>>> 963e906f
        layers = []
        if not use_causal_conv:
            layers += [
                getattr(paddle.nn, pad)((kernel_size - 1) // 2, **pad_params),
                nn.Conv1D(in_channels, channels, kernel_size, bias_attr=bias),
            ]
        else:
            layers += [
                CausalConv1D(
                    in_channels,
                    channels,
                    kernel_size,
                    bias=bias,
                    pad=pad,
                    pad_params=pad_params, ),
            ]

        for i, upsample_scale in enumerate(upsample_scales):
            # add upsampling layer
            layers += [
                get_activation(nonlinear_activation,
                               **nonlinear_activation_params)
            ]
            if not use_causal_conv:
                layers += [
                    nn.Conv1DTranspose(
                        channels // (2**i),
                        channels // (2**(i + 1)),
                        upsample_scale * 2,
                        stride=upsample_scale,
                        padding=upsample_scale // 2 + upsample_scale % 2,
                        output_padding=upsample_scale % 2,
                        bias_attr=bias, )
                ]
            else:
                layers += [
                    CausalConv1DTranspose(
                        channels // (2**i),
                        channels // (2**(i + 1)),
                        upsample_scale * 2,
                        stride=upsample_scale,
                        bias=bias, )
                ]

            # add residual stack
            for j in range(stacks):
                layers += [
                    ResidualStack(
                        kernel_size=stack_kernel_size,
                        channels=channels // (2**(i + 1)),
                        dilation=stack_kernel_size**j,
                        bias=bias,
                        nonlinear_activation=nonlinear_activation,
                        nonlinear_activation_params=nonlinear_activation_params,
                        pad=pad,
                        pad_params=pad_params,
                        use_causal_conv=use_causal_conv, )
                ]

        # add final layer
        layers += [
            get_activation(nonlinear_activation, **nonlinear_activation_params)
        ]
        if not use_causal_conv:
            layers += [
                getattr(nn, pad)((kernel_size - 1) // 2, **pad_params),
                nn.Conv1D(
                    channels // (2**(i + 1)),
                    out_channels,
                    kernel_size,
                    bias_attr=bias),
            ]
        else:
            layers += [
                CausalConv1D(
                    channels // (2**(i + 1)),
                    out_channels,
                    kernel_size,
                    bias=bias,
                    pad=pad,
                    pad_params=pad_params, ),
            ]
        if use_final_nonlinear_activation:
            layers += [nn.Tanh()]

        # define the model as a single function        
        self.melgan = nn.Sequential(*layers)
        nn.initializer.set_global_initializer(None)

        # apply weight norm
        if use_weight_norm:
            self.apply_weight_norm()

        # reset parameters
        self.reset_parameters()

        # initialize pqmf for multi-band melgan inference
        if out_channels > 1:
            self.pqmf = PQMF(subbands=out_channels)
        else:
            self.pqmf = None

    def forward(self, c):
        """Calculate forward propagation.
        Parameters
        ----------
        c : Tensor
            Input tensor (B, in_channels, T).
        Returns
        ----------
        Tensor
            Output tensor (B, out_channels, T ** prod(upsample_scales)).
        """
        out = self.melgan(c)
        return out

    def apply_weight_norm(self):
        """Recursively apply weight normalization to all the Convolution layers
        in the sublayers.
        """

        def _apply_weight_norm(layer):
            if isinstance(layer, (nn.Conv1D, nn.Conv2D, nn.Conv1DTranspose)):
                nn.utils.weight_norm(layer)

        self.apply(_apply_weight_norm)

    def remove_weight_norm(self):
        """Recursively remove weight normalization from all the Convolution 
        layers in the sublayers.
        """

        def _remove_weight_norm(layer):
            try:
                nn.utils.remove_weight_norm(layer)
            except ValueError:
                pass

        self.apply(_remove_weight_norm)

    def reset_parameters(self):
        """Reset parameters.
        This initialization follows official implementation manner.
        https://github.com/descriptinc/melgan-neurips/blob/master/mel2wav/modules.py
        """
        # 定义参数为float的正态分布。
        dist = paddle.distribution.Normal(loc=0.0, scale=0.02)

        def _reset_parameters(m):
            if isinstance(m, nn.Conv1D) or isinstance(m, nn.Conv1DTranspose):
                w = dist.sample(m.weight.shape)
                m.weight.set_value(w)

        self.apply(_reset_parameters)

    def inference(self, c):
        """Perform inference.
        Parameters
        ----------
        c : Union[Tensor, ndarray]
            Input tensor (T, in_channels).
        Returns
        ----------
        Tensor
            Output tensor (out_channels*T ** prod(upsample_scales), 1).
        """
        # pseudo batch
        c = c.transpose([1, 0]).unsqueeze(0)
        # (B, out_channels, T ** prod(upsample_scales)
        out = self.melgan(c)
        if self.pqmf is not None:
            # (B, 1, out_channels * T ** prod(upsample_scales)
            out = self.pqmf(out)
        out = out.squeeze(0).transpose([1, 0])
        return out


class MelGANDiscriminator(nn.Layer):
    """MelGAN discriminator module."""

    def __init__(
            self,
            in_channels: int=1,
            out_channels: int=1,
            kernel_sizes: List[int]=[5, 3],
            channels: int=16,
            max_downsample_channels: int=1024,
            bias: bool=True,
            downsample_scales: List[int]=[4, 4, 4, 4],
            nonlinear_activation: str="leakyrelu",
            nonlinear_activation_params: Dict[str, Any]={"negative_slope": 0.2},
            pad: str="Pad1D",
            pad_params: Dict[str, Any]={"mode": "reflect"},
            init_type: str="xavier_uniform", ):
        """Initilize MelGAN discriminator module.
        Parameters
        ----------
        in_channels : int
            Number of input channels.
        out_channels : int
            Number of output channels.
        kernel_sizes : List[int]
            List of two kernel sizes. The prod will be used for the first conv layer,
            and the first and the second kernel sizes will be used for the last two layers.
            For example if kernel_sizes = [5, 3], the first layer kernel size will be 5 * 3 = 15,
            the last two layers' kernel size will be 5 and 3, respectively.
        channels : int
            Initial number of channels for conv layer.
        max_downsample_channels : int
            Maximum number of channels for downsampling layers.
        bias : bool
            Whether to add bias parameter in convolution layers.
        downsample_scales : List[int]
            List of downsampling scales.
        nonlinear_activation : str
            Activation function module name.
        nonlinear_activation_params : dict
            Hyperparameters for activation function.
        pad : str
            Padding function module name before dilated convolution layer.
        pad_params : dict
            Hyperparameters for padding function.
        """
        super().__init__()

        # for compatibility
        nonlinear_activation = nonlinear_activation.lower()

        # initialize parameters
        initialize(self, init_type)

        self.layers = nn.LayerList()

        # check kernel size is valid
        assert len(kernel_sizes) == 2
        assert kernel_sizes[0] % 2 == 1
        assert kernel_sizes[1] % 2 == 1

        # for compatibility
        nonlinear_activation = nonlinear_activation.lower()

        # add first layer
        self.layers.append(
            nn.Sequential(
                getattr(nn, pad)((np.prod(kernel_sizes) - 1) // 2, **
                                 pad_params),
                nn.Conv1D(
                    in_channels,
                    channels,
                    int(np.prod(kernel_sizes)),
                    bias_attr=bias),
                get_activation(nonlinear_activation, **
                               nonlinear_activation_params), ))

        # add downsample layers
        in_chs = channels
        for downsample_scale in downsample_scales:
            out_chs = min(in_chs * downsample_scale, max_downsample_channels)
            self.layers.append(
                nn.Sequential(
                    nn.Conv1D(
                        in_chs,
                        out_chs,
                        kernel_size=downsample_scale * 10 + 1,
                        stride=downsample_scale,
                        padding=downsample_scale * 5,
                        groups=in_chs // 4,
                        bias_attr=bias, ),
                    get_activation(nonlinear_activation, **
                                   nonlinear_activation_params), ))
            in_chs = out_chs

        # add final layers
        out_chs = min(in_chs * 2, max_downsample_channels)
        self.layers.append(
            nn.Sequential(
                nn.Conv1D(
                    in_chs,
                    out_chs,
                    kernel_sizes[0],
                    padding=(kernel_sizes[0] - 1) // 2,
                    bias_attr=bias, ),
                get_activation(nonlinear_activation, **
                               nonlinear_activation_params), ))
        self.layers.append(
            nn.Conv1D(
                out_chs,
                out_channels,
                kernel_sizes[1],
                padding=(kernel_sizes[1] - 1) // 2,
                bias_attr=bias, ), )

    def forward(self, x):
        """Calculate forward propagation.
        Parameters
        ----------
        x : Tensor
            Input noise signal (B, 1, T).
        Returns
        ----------
        List
            List of output tensors of each layer (for feat_match_loss).
        """
        outs = []
        for f in self.layers:
            x = f(x)
            outs += [x]

        return outs


class MelGANMultiScaleDiscriminator(nn.Layer):
    """MelGAN multi-scale discriminator module."""

    def __init__(
            self,
            in_channels: int=1,
            out_channels: int=1,
            scales: int=3,
            downsample_pooling: str="AvgPool1D",
            # follow the official implementation setting
            downsample_pooling_params: Dict[str, Any]={
                "kernel_size": 4,
                "stride": 2,
                "padding": 1,
                "exclusive": True,
            },
            kernel_sizes: List[int]=[5, 3],
            channels: int=16,
            max_downsample_channels: int=1024,
            bias: bool=True,
            downsample_scales: List[int]=[4, 4, 4, 4],
            nonlinear_activation: str="leakyrelu",
            nonlinear_activation_params: Dict[str, Any]={"negative_slope": 0.2},
            pad: str="Pad1D",
            pad_params: Dict[str, Any]={"mode": "reflect"},
            use_weight_norm: bool=True,
            init_type: str="xavier_uniform", ):
        """Initilize MelGAN multi-scale discriminator module.
        Parameters
        ----------
        in_channels : int
            Number of input channels.
        out_channels : int
            Number of output channels.
        scales : int
            Number of multi-scales.
        downsample_pooling : str
            Pooling module name for downsampling of the inputs.
        downsample_pooling_params : dict
            Parameters for the above pooling module.
        kernel_sizes : List[int]
            List of two kernel sizes. The sum will be used for the first conv layer,
            and the first and the second kernel sizes will be used for the last two layers.
        channels : int
            Initial number of channels for conv layer.
        max_downsample_channels : int
            Maximum number of channels for downsampling layers.
        bias : bool
            Whether to add bias parameter in convolution layers.
        downsample_scales : List[int]
            List of downsampling scales.
        nonlinear_activation : str
            Activation function module name.
        nonlinear_activation_params : dict
            Hyperparameters for activation function.
        pad : str
            Padding function module name before dilated convolution layer.
        pad_params : dict
            Hyperparameters for padding function.
        use_causal_conv : bool
            Whether to use causal convolution.
        """
        super().__init__()

        # initialize parameters
        initialize(self, init_type)

        # for compatibility
        nonlinear_activation = nonlinear_activation.lower()

        self.discriminators = nn.LayerList()

        # add discriminators
        for _ in range(scales):
            self.discriminators.append(
                MelGANDiscriminator(
                    in_channels=in_channels,
                    out_channels=out_channels,
                    kernel_sizes=kernel_sizes,
                    channels=channels,
                    max_downsample_channels=max_downsample_channels,
                    bias=bias,
                    downsample_scales=downsample_scales,
                    nonlinear_activation=nonlinear_activation,
                    nonlinear_activation_params=nonlinear_activation_params,
                    pad=pad,
                    pad_params=pad_params, ))
        self.pooling = getattr(nn, downsample_pooling)(
            **downsample_pooling_params)

        nn.initializer.set_global_initializer(None)

        # apply weight norm
        if use_weight_norm:
            self.apply_weight_norm()

        # reset parameters
        self.reset_parameters()

    def forward(self, x):
        """Calculate forward propagation.
        Parameters
        ----------
        x : Tensor
            Input noise signal (B, 1, T).
        Returns
        ----------
        List
            List of list of each discriminator outputs, which consists of each layer output tensors.
        """
        outs = []
        for f in self.discriminators:
            outs += [f(x)]
            x = self.pooling(x)

        return outs

    def apply_weight_norm(self):
        """Recursively apply weight normalization to all the Convolution layers
        in the sublayers.
        """

        def _apply_weight_norm(layer):
            if isinstance(layer, (nn.Conv1D, nn.Conv2D, nn.Conv1DTranspose)):
                nn.utils.weight_norm(layer)

        self.apply(_apply_weight_norm)

    def remove_weight_norm(self):
        """Recursively remove weight normalization from all the Convolution 
        layers in the sublayers.
        """

        def _remove_weight_norm(layer):
            try:
                nn.utils.remove_weight_norm(layer)
            except ValueError:
                pass

        self.apply(_remove_weight_norm)

    def reset_parameters(self):
        """Reset parameters.
        This initialization follows official implementation manner.
        https://github.com/descriptinc/melgan-neurips/blob/master/mel2wav/modules.py
        """

        # 定义参数为float的正态分布。
        dist = paddle.distribution.Normal(loc=0.0, scale=0.02)

        def _reset_parameters(m):
            if isinstance(m, nn.Conv1D) or isinstance(m, nn.Conv1DTranspose):
                w = dist.sample(m.weight.shape)
                m.weight.set_value(w)

        self.apply(_reset_parameters)


class MelGANInference(nn.Layer):
    def __init__(self, normalizer, melgan_generator):
        super().__init__()
        self.normalizer = normalizer
        self.melgan_generator = melgan_generator

    def forward(self, logmel):
        normalized_mel = self.normalizer(logmel)
        wav = self.melgan_generator.inference(normalized_mel)
        return wav<|MERGE_RESOLUTION|>--- conflicted
+++ resolved
@@ -101,16 +101,7 @@
         if not use_causal_conv:
             assert (kernel_size - 1
                     ) % 2 == 0, "Not support even number kernel size."
-<<<<<<< HEAD
-
-        # initialize parameters
-        initialize(self, init_type)
-
-        # for compatibility
-        nonlinear_activation = nonlinear_activation.lower()
-
-=======
->>>>>>> 963e906f
+
         layers = []
         if not use_causal_conv:
             layers += [
