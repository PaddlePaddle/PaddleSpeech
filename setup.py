--- conflicted
+++ resolved
@@ -58,6 +58,7 @@
     "sacrebleu",
     "textgrid",
     "timer",
+    "ToJyutping",
     "typeguard",
     "webrtcvad",
     "yacs~=0.1.8",
@@ -67,12 +68,8 @@
     "pyyaml",
     "paddleslim>=2.3.4",
     "paddleaudio>=1.1.0",
-<<<<<<< HEAD
-    "ToJyutping",
-=======
     "hyperpyyaml",
     "transformers",
->>>>>>> 047092de
 ]
 
 server = ["pattern_singleton", "websockets"]
