# Copyright (c) 2020 PaddlePaddle Authors. All Rights Reserved.
#
# Licensed under the Apache License, Version 2.0 (the "License");
# you may not use this file except in compliance with the License.
# You may obtain a copy of the License at
#
#     http://www.apache.org/licenses/LICENSE-2.0
#
# Unless required by applicable law or agreed to in writing, software
# distributed under the License is distributed on an "AS IS" BASIS,
# WITHOUT WARRANTIES OR CONDITIONS OF ANY KIND, either express or implied.
# See the License for the specific language governing permissions and
# limitations under the License.
import contextlib
import inspect
import io
import os
import subprocess as sp
import sys
from pathlib import Path

from setuptools import Command
from setuptools import find_packages
from setuptools import setup
from setuptools.command.develop import develop
from setuptools.command.install import install

HERE = Path(os.path.abspath(os.path.dirname(__file__)))

requirements = {
    "install": [
        "editdistance",
        "g2p_en",
        "g2pM",
        "h5py",
        "inflect",
        "jieba",
        "jsonlines",
        "kaldiio",
        "librosa",
        "loguru",
        "matplotlib",
        "nara_wpe",
        "nltk",
        "pandas",
        "paddlespeech_ctcdecoders",
        "paddlespeech_feat",
        "praatio~=4.1",
        "pypi-kenlm",
        "pypinyin",
        "python-dateutil",
        "pyworld",
        "resampy==0.2.2",
        "sacrebleu",
        "scipy",
        "sentencepiece~=0.1.96",
        "soundfile~=0.10",
        "sox",
        "soxbindings",
        "textgrid",
        "timer",
        "tqdm",
        "typeguard",
        "visualdl",
        "webrtcvad",
        "yacs",
    ],
    "develop": [
        "ConfigArgParse",
        "coverage",
        "gpustat",
        "phkit",
        "Pillow",
        "pybind11",
        "snakeviz",
        "unidecode",
        "yq",
        "pre-commit",
    ]
}


@contextlib.contextmanager
def pushd(new_dir):
    old_dir = os.getcwd()
    os.chdir(new_dir)
    print(new_dir)
    yield
    os.chdir(old_dir)
    print(old_dir)


def read(*names, **kwargs):
    with io.open(
            os.path.join(os.path.dirname(__file__), *names),
            encoding=kwargs.get("encoding", "utf8")) as fp:
        return fp.read()


def check_call(cmd: str, shell=False, executable=None):
    try:
        sp.check_call(
            cmd.split(),
            shell=shell,
            executable="/bin/bash" if shell else executable)
    except sp.CalledProcessError as e:
        print(
            f"{__file__}:{inspect.currentframe().f_lineno}: CMD: {cmd}, Error:",
            e.output,
            file=sys.stderr)
        raise e


def _remove(files: str):
    for f in files:
        f.unlink()


def _post_install(install_lib_dir):
    # tools/make
    tool_dir = HERE / "tools"
    _remove(tool_dir.glob("*.done"))
    with pushd(tool_dir):
        check_call("make")
    print("tools install.")

    # ctcdecoder
    ctcdecoder_dir = HERE / 'paddlespeech/s2t/decoders/ctcdecoder/swig'
    with pushd(ctcdecoder_dir):
        check_call("bash -e setup.sh")
    print("ctcdecoder install.")


class DevelopCommand(develop):
    def run(self):
        develop.run(self)
        # must after develop.run, or pkg install by shell will not see
        self.execute(_post_install, (self.install_lib, ), msg="Post Install...")


class InstallCommand(install):
    def run(self):
        install.run(self)


    # cmd: python setup.py upload
class UploadCommand(Command):
    description = "Build and publish the package."
    user_options = []

    def initialize_options(self):
        pass

    def finalize_options(self):
        pass

    def run(self):
        try:
            print("Removing previous dist/ ...")
            shutil.rmtree(str(HERE / "dist"))
        except OSError:
            pass
        print("Building source distribution...")
        sp.check_call([sys.executable, "setup.py", "sdist"])
        print("Uploading package to PyPi...")
        sp.check_call(["twine", "upload", "dist/*"])
        sys.exit()


setup_info = dict(
    # Metadata
    name='paddlespeech',
    version='0.1.0a',
    author='PaddlePaddle Speech and Language Team',
    author_email='paddlesl@baidu.com',
    url='https://github.com/PaddlePaddle/PaddleSpeech',
    license='Apache 2.0',
    description='Speech tools and models based on Paddlepaddle',
    long_description=read("README.md"),
    long_description_content_type="text/markdown",
    keywords=[
        "speech",
        "asr",
        "tts",
        "speaker verfication",
        "speech classfication",
        "text frontend",
        "MFA",
        "paddlepaddle",
        "beam search",
        "ctcdecoder",
        "deepspeech2",
        "transformer",
        "conformer",
        "fastspeech",
        "vocoder",
        "pwgan",
        "gan",
    ],
    python_requires='>=3.6',
    install_requires=requirements["install"],
    extras_require={
        'develop':
        requirements["develop"],
        'doc': [
            "sphinx", "sphinx-rtd-theme", "numpydoc", "myst_parser",
            "recommonmark>=0.5.0", "sphinx-markdown-tables", "sphinx-autobuild"
        ],
    },
    cmdclass={
        'develop': DevelopCommand,
        'install': InstallCommand,
        'upload': UploadCommand,
    },

    # Package info
<<<<<<< HEAD
    packages=find_packages(include=('paddlespeech')),
=======
    packages=find_packages(include=('paddlespeech*')),
>>>>>>> 664ee616
    zip_safe=True,
    classifiers=[
        'Development Status :: 3 - Alpha',
        'Intended Audience :: Developers',
        'Intended Audience :: Science/Research',
        'Topic :: Scientific/Engineering :: Artificial Intelligence',
        'License :: OSI Approved :: Apache Software License',
        'Programming Language :: Python',
        'Programming Language :: Python :: 3',
        'Programming Language :: Python :: 3.6',
        'Programming Language :: Python :: 3.7',
        'Programming Language :: Python :: 3.8',
        'Programming Language :: Python :: 3.9',
    ],
    entry_points={
        'console_scripts': ['paddlespeech=paddlespeech.cli.entry:_execute']
    })

setup(**setup_info)<|MERGE_RESOLUTION|>--- conflicted
+++ resolved
@@ -214,11 +214,7 @@
     },
 
     # Package info
-<<<<<<< HEAD
-    packages=find_packages(include=('paddlespeech')),
-=======
     packages=find_packages(include=('paddlespeech*')),
->>>>>>> 664ee616
     zip_safe=True,
     classifiers=[
         'Development Status :: 3 - Alpha',
