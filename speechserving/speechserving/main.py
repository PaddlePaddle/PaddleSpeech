# Copyright (c) 2022 PaddlePaddle Authors. All Rights Reserved.
#
# Licensed under the Apache License, Version 2.0 (the "License");
# you may not use this file except in compliance with the License.
# You may obtain a copy of the License at
#
#     http://www.apache.org/licenses/LICENSE-2.0
#
# Unless required by applicable law or agreed to in writing, software
# distributed under the License is distributed on an "AS IS" BASIS,
# WITHOUT WARRANTIES OR CONDITIONS OF ANY KIND, either express or implied.
# See the License for the specific language governing permissions and
# limitations under the License.
import argparse
import uvicorn
import yaml
<<<<<<< HEAD

from engine.tts.python.tts_engine import TTSEngine
=======
>>>>>>> 20a4bccc
from fastapi import FastAPI

<<<<<<< HEAD
from paddlespeech.cli.log import logger
=======
from restful.api import setup_router
from utils.log import logger
from utils.config import get_config
from engine.engine_factory import EngineFactory
>>>>>>> 20a4bccc

app = FastAPI(
    title="PaddleSpeech Serving API", description="Api", version="0.0.1")


def init(config):
    """ system initialization
    """
    # init api
    api_list = list(config.engine_backend)
    api_router = setup_router(api_list)
    app.include_router(api_router)

<<<<<<< HEAD
    # engine single 

    TTS_ENGINE = TTSEngine()

    # todo others 
=======
    # init engine
    engine_list = []
    for engine in config.engine_backend:
        engine_list.append(EngineFactory.get_engine(engine_name=engine))
        engine_list[-1].init(config_file=config.engine_backend[engine])
>>>>>>> 20a4bccc

    return True


def main(args):
    """main function"""

    config = get_config(args.config_file)

    if init(config):
        uvicorn.run(app, host=config.host, port=config.port, debug=True)


if __name__ == "__main__":
    parser = argparse.ArgumentParser()
    parser.add_argument(
        "--config_file",
        action="store",
        help="yaml file of the app",
        default="./conf/tts/tts.yaml")

    parser.add_argument(
        "--log_file",
        action="store",
        help="log file",
        default="./log/paddlespeech.log")
    args = parser.parse_args()

    main(args)<|MERGE_RESOLUTION|>--- conflicted
+++ resolved
@@ -14,21 +14,12 @@
 import argparse
 import uvicorn
 import yaml
-<<<<<<< HEAD
-
-from engine.tts.python.tts_engine import TTSEngine
-=======
->>>>>>> 20a4bccc
 from fastapi import FastAPI
 
-<<<<<<< HEAD
-from paddlespeech.cli.log import logger
-=======
 from restful.api import setup_router
 from utils.log import logger
 from utils.config import get_config
 from engine.engine_factory import EngineFactory
->>>>>>> 20a4bccc
 
 app = FastAPI(
     title="PaddleSpeech Serving API", description="Api", version="0.0.1")
@@ -42,19 +33,11 @@
     api_router = setup_router(api_list)
     app.include_router(api_router)
 
-<<<<<<< HEAD
-    # engine single 
-
-    TTS_ENGINE = TTSEngine()
-
-    # todo others 
-=======
     # init engine
     engine_list = []
     for engine in config.engine_backend:
         engine_list.append(EngineFactory.get_engine(engine_name=engine))
         engine_list[-1].init(config_file=config.engine_backend[engine])
->>>>>>> 20a4bccc
 
     return True
 
@@ -74,7 +57,7 @@
         "--config_file",
         action="store",
         help="yaml file of the app",
-        default="./conf/tts/tts.yaml")
+        default="./conf/application.yaml")
 
     parser.add_argument(
         "--log_file",
