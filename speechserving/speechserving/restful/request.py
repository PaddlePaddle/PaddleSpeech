# Copyright (c) 2022 PaddlePaddle Authors. All Rights Reserved.
#
# Licensed under the Apache License, Version 2.0 (the "License");
# you may not use this file except in compliance with the License.
# You may obtain a copy of the License at
#
#     http://www.apache.org/licenses/LICENSE-2.0
#
# Unless required by applicable law or agreed to in writing, software
# distributed under the License is distributed on an "AS IS" BASIS,
# WITHOUT WARRANTIES OR CONDITIONS OF ANY KIND, either express or implied.
# See the License for the specific language governing permissions and
# limitations under the License.
from typing import List
from typing import Optional

from pydantic import BaseModel

<<<<<<< HEAD
__all__ = ['ASRRequest', 'TTSRequest']

=======
__all__ = ['ASRRequest, TTSRequest']
>>>>>>> 63a1799f


#****************************************************************************************/
#************************************ ASR request ***************************************/
#****************************************************************************************/
class ASRRequest(BaseModel):
    """
    request body example
    {
        "audio": "exSI6ICJlbiIsCgkgICAgInBvc2l0aW9uIjogImZhbHNlIgoJf...",
        "audio_format": "wav",
        "sample_rate": 16000,
        "lang": "zh_cn",
        "ptt":false
    }
    """
    audio: str
    audio_format: str
    sample_rate: int
    lang: str
    ptt: Optional[bool] = None


#****************************************************************************************/
#************************************ TTS request ***************************************/
#****************************************************************************************/
class TTSRequest(BaseModel):
    """TTS request

    request body example
    {
        "text": "你好，欢迎使用百度飞桨语音合成服务。",
        "spk_id": 0,
        "speed": 1.0,
        "volume": 1.0,
        "sample_rate": 0,
        "tts_audio_path": "./tts.wav",
        "audio_format": "wav"
    }
    
    """

    text: str
    spk_id: int = 0
    speed: float = 1.0
    volume: float = 1.0
    sample_rate: int = 0
    save_path: str = None
    audio_format: str = "wav"<|MERGE_RESOLUTION|>--- conflicted
+++ resolved
@@ -16,12 +16,8 @@
 
 from pydantic import BaseModel
 
-<<<<<<< HEAD
 __all__ = ['ASRRequest', 'TTSRequest']
 
-=======
-__all__ = ['ASRRequest, TTSRequest']
->>>>>>> 63a1799f
 
 
 #****************************************************************************************/
@@ -70,4 +66,4 @@
     volume: float = 1.0
     sample_rate: int = 0
     save_path: str = None
-    audio_format: str = "wav"+    audio_format: str = "wav"
