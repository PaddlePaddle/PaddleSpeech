# Copyright (c) Microsoft Corporation. All rights reserved.
# Licensed under the MIT License.
# flake8: noqa
import argparse
import logging

import numpy as np
import onnx
import sympy
from onnx import helper
from onnx import numpy_helper
from onnx import shape_inference
from packaging import version
assert version.parse(onnx.__version__) >= version.parse("1.8.0")

logger = logging.getLogger(__name__)


def get_attribute(node, attr_name, default_value=None):
    found = [attr for attr in node.attribute if attr.name == attr_name]
    if found:
        return helper.get_attribute_value(found[0])
    return default_value


def get_dim_from_proto(dim):
    return getattr(dim, dim.WhichOneof('value')) if type(
        dim.WhichOneof('value')) == str else None


def is_sequence(type_proto):
    cls_type = type_proto.WhichOneof('value')
    assert cls_type in ['tensor_type', 'sequence_type']
    return cls_type == 'sequence_type'


def get_shape_from_type_proto(type_proto):
    assert not is_sequence(type_proto)
    if type_proto.tensor_type.HasField('shape'):
        return [get_dim_from_proto(d) for d in type_proto.tensor_type.shape.dim]
    else:
        return None  # note no shape is different from shape without dim (scalar)


def get_shape_from_value_info(vi):
    cls_type = vi.type.WhichOneof('value')
    if cls_type is None:
        return None
    if is_sequence(vi.type):
        if 'tensor_type' == vi.type.sequence_type.elem_type.WhichOneof('value'):
            return get_shape_from_type_proto(vi.type.sequence_type.elem_type)
        else:
            return None
    else:
        return get_shape_from_type_proto(vi.type)


def make_named_value_info(name):
    vi = onnx.ValueInfoProto()
    vi.name = name
    return vi


def get_shape_from_sympy_shape(sympy_shape):
    return [
        None if i is None else (int(i) if is_literal(i) else str(i))
        for i in sympy_shape
    ]


def is_literal(dim):
    return type(dim) in [int, np.int64, np.int32, sympy.Integer] or (hasattr(
        dim, 'is_number') and dim.is_number)


def handle_negative_axis(axis, rank):
    assert axis < rank and axis >= -rank
    return axis if axis >= 0 else rank + axis


def get_opset(mp, domain=None):
    domain = domain or ['', 'onnx', 'ai.onnx']
    if type(domain) != list:
        domain = [domain]
    for opset in mp.opset_import:
        if opset.domain in domain:
            return opset.version

    return None


def as_scalar(x):
    if type(x) == list:
        assert len(x) == 1
        return x[0]
    elif type(x) == np.ndarray:
        return x.item()
    else:
        return x


def as_list(x, keep_none):
    if type(x) == list:
        return x
    elif type(x) == np.ndarray:
        return list(x)
    elif keep_none and x is None:
        return None
    else:
        return [x]


def sympy_reduce_product(x):
    if type(x) == list:
        value = sympy.Integer(1)
        for v in x:
            value = value * v
    else:
        value = x
    return value


class SymbolicShapeInference:
    def __init__(self,
                 int_max,
                 auto_merge,
                 guess_output_rank,
                 verbose,
                 prefix=''):
        self.dispatcher_ = {
            'Add':
            self._infer_symbolic_compute_ops,
            'ArrayFeatureExtractor':
            self._infer_ArrayFeatureExtractor,
            'AveragePool':
            self._infer_Pool,
            'BatchNormalization':
            self._infer_BatchNormalization,
            'Cast':
            self._infer_Cast,
            'CategoryMapper':
            self._infer_CategoryMapper,
            'Compress':
            self._infer_Compress,
            'Concat':
            self._infer_Concat,
            'ConcatFromSequence':
            self._infer_ConcatFromSequence,
            'Constant':
            self._infer_Constant,
            'ConstantOfShape':
            self._infer_ConstantOfShape,
            'Conv':
            self._infer_Conv,
            'CumSum':
            self._pass_on_shape_and_type,
            'Div':
            self._infer_symbolic_compute_ops,
            'Einsum':
            self._infer_Einsum,
            'Expand':
            self._infer_Expand,
            'Equal':
            self._infer_symbolic_compute_ops,
            'Floor':
            self._infer_symbolic_compute_ops,
            'Gather':
            self._infer_Gather,
            'GatherElements':
            self._infer_GatherElements,
            'GatherND':
            self._infer_GatherND,
            'Gelu':
            self._pass_on_shape_and_type,
            'If':
            self._infer_If,
            'Loop':
            self._infer_Loop,
            'MatMul':
            self._infer_MatMul,
            'MatMulInteger16':
            self._infer_MatMulInteger,
            'MaxPool':
            self._infer_Pool,
            'Max':
            self._infer_symbolic_compute_ops,
            'Min':
            self._infer_symbolic_compute_ops,
            'Mul':
            self._infer_symbolic_compute_ops,
            'NonMaxSuppression':
            self._infer_NonMaxSuppression,
            'NonZero':
            self._infer_NonZero,
            'OneHot':
            self._infer_OneHot,
            'Pad':
            self._infer_Pad,
            'Range':
            self._infer_Range,
            'Reciprocal':
            self._pass_on_shape_and_type,
            'ReduceSum':
            self._infer_ReduceSum,
            'ReduceProd':
            self._infer_ReduceProd,
            'Reshape':
            self._infer_Reshape,
            'Resize':
            self._infer_Resize,
            'Round':
            self._pass_on_shape_and_type,
            'Scan':
            self._infer_Scan,
            'ScatterElements':
            self._infer_ScatterElements,
            'SequenceAt':
            self._infer_SequenceAt,
            'SequenceInsert':
            self._infer_SequenceInsert,
            'Shape':
            self._infer_Shape,
            'Size':
            self._infer_Size,
            'Slice':
            self._infer_Slice,
            'SoftmaxCrossEntropyLoss':
            self._infer_SoftmaxCrossEntropyLoss,
            'SoftmaxCrossEntropyLossInternal':
            self._infer_SoftmaxCrossEntropyLoss,
            'NegativeLogLikelihoodLossInternal':
            self._infer_SoftmaxCrossEntropyLoss,
            'Split':
            self._infer_Split,
            'SplitToSequence':
            self._infer_SplitToSequence,
            'Squeeze':
            self._infer_Squeeze,
            'Sub':
            self._infer_symbolic_compute_ops,
            'Tile':
            self._infer_Tile,
            'TopK':
            self._infer_TopK,
            'Transpose':
            self._infer_Transpose,
            'Unsqueeze':
            self._infer_Unsqueeze,
            'Where':
            self._infer_symbolic_compute_ops,
            'ZipMap':
            self._infer_ZipMap,
            'Neg':
            self._infer_symbolic_compute_ops,
            # contrib ops:
            'Attention':
            self._infer_Attention,
            'BiasGelu':
            self._infer_BiasGelu,
            'EmbedLayerNormalization':
            self._infer_EmbedLayerNormalization,
            'FastGelu':
            self._infer_FastGelu,
            'Gelu':
            self._infer_Gelu,
            'LayerNormalization':
            self._infer_LayerNormalization,
            'LongformerAttention':
            self._infer_LongformerAttention,
            'PythonOp':
            self._infer_PythonOp,
            'SkipLayerNormalization':
            self._infer_SkipLayerNormalization
        }
        self.aten_op_dispatcher_ = {
            'aten::embedding': self._infer_Gather,
            'aten::bitwise_or': self._infer_aten_bitwise_or,
            'aten::diagonal': self._infer_aten_diagonal,
            'aten::max_pool2d_with_indices': self._infer_aten_pool2d,
            'aten::multinomial': self._infer_aten_multinomial,
            'aten::unfold': self._infer_aten_unfold,
            'aten::argmax': self._infer_aten_argmax,
            'aten::avg_pool2d': self._infer_aten_pool2d,
            'aten::_adaptive_avg_pool2d': self._infer_aten_pool2d,
            'aten::binary_cross_entropy_with_logits': self._infer_aten_bce,
            'aten::numpy_T': self._infer_Transpose,
        }
        self.run_ = True
        self.suggested_merge_ = {}
        self.symbolic_dims_ = {}
        self.input_symbols_ = {}
        self.auto_merge_ = auto_merge
        self.guess_output_rank_ = guess_output_rank
        self.verbose_ = verbose
        self.int_max_ = int_max
        self.subgraph_id_ = 0
        self.prefix_ = prefix

    def _add_suggested_merge(self, symbols, apply=False):
        assert all([(type(s) == str and s in self.symbolic_dims_) or
                    is_literal(s) for s in symbols])
        symbols = set(symbols)
        for k, v in self.suggested_merge_.items():
            if k in symbols:
                symbols.remove(k)
                symbols.add(v)
        map_to = None
        # if there is literal, map to it first
        for s in symbols:
            if is_literal(s):
                map_to = s
                break
        # when no literals, map to input symbolic dims, then existing symbolic dims
        if map_to is None:
            for s in symbols:
                if s in self.input_symbols_:
                    map_to = s
                    break
        if map_to is None:
            for s in symbols:
                if type(self.symbolic_dims_[s]) == sympy.Symbol:
                    map_to = s
                    break
        # when nothing to map to, use the shorter one
        if map_to is None:
            if self.verbose_ > 0:
                logger.warning(
                    'Potential unsafe merge between symbolic expressions: ({})'.
                    format(','.join(symbols)))
            symbols_list = list(symbols)
            lens = [len(s) for s in symbols_list]
            map_to = symbols_list[lens.index(min(lens))]
            symbols.remove(map_to)

        for s in symbols:
            if s == map_to:
                continue
            if is_literal(map_to) and is_literal(s):
                assert int(map_to) == int(s)
            self.suggested_merge_[s] = int(map_to) if is_literal(
                map_to) else map_to
            for k, v in self.suggested_merge_.items():
                if v == s:
                    self.suggested_merge_[k] = map_to
        if apply and self.auto_merge_:
            self._apply_suggested_merge()

    def _apply_suggested_merge(self, graph_input_only=False):
        if not self.suggested_merge_:
            return
        for i in list(self.out_mp_.graph.input) + (
            [] if graph_input_only else list(self.out_mp_.graph.value_info)):
            for d in i.type.tensor_type.shape.dim:
                if d.dim_param in self.suggested_merge_:
                    v = self.suggested_merge_[d.dim_param]
                    if is_literal(v):
                        d.dim_value = int(v)
                    else:
                        d.dim_param = v

    def _preprocess(self, in_mp):
        self.out_mp_ = onnx.ModelProto()
        self.out_mp_.CopyFrom(in_mp)
        self.graph_inputs_ = dict(
            [(i.name, i) for i in list(self.out_mp_.graph.input)])
        self.initializers_ = dict(
            [(i.name, i) for i in self.out_mp_.graph.initializer])
        self.known_vi_ = dict(
            [(i.name, i) for i in list(self.out_mp_.graph.input)])
        self.known_vi_.update(
            dict([(i.name, helper.make_tensor_value_info(i.name, i.data_type,
                                                         list(i.dims)))
                  for i in self.out_mp_.graph.initializer]))

    def _merge_symbols(self, dims):
        if not all([type(d) == str for d in dims]):
            if self.auto_merge_:
                unique_dims = list(set(dims))
                is_int = [is_literal(d) for d in unique_dims]
                assert sum(
                    is_int
                ) <= 1  # if there are more than 1 unique ints, something is wrong
                if sum(is_int) == 1:
                    int_dim = is_int.index(1)
                    if self.verbose_ > 0:
                        logger.debug('dim {} has been merged with value {}'.
                                     format(unique_dims[:int_dim] + unique_dims[
                                         int_dim + 1:], unique_dims[int_dim]))
                    self._check_merged_dims(unique_dims, allow_broadcast=False)
                    return unique_dims[int_dim]
                else:
                    if self.verbose_ > 0:
                        logger.debug('dim {} has been mergd with dim {}'.format(
                            unique_dims[1:], unique_dims[0]))
                    return dims[0]
            else:
                return None
        if all([d == dims[0] for d in dims]):
            return dims[0]
        merged = [
            self.suggested_merge_[d] if d in self.suggested_merge_ else d
            for d in dims
        ]
        if all([d == merged[0] for d in merged]):
            assert merged[0] in self.symbolic_dims_
            return merged[0]
        else:
            return None

    # broadcast from right to left, and merge symbolic dims if needed
    def _broadcast_shapes(self, shape1, shape2):
        new_shape = []
        rank1 = len(shape1)
        rank2 = len(shape2)
        new_rank = max(rank1, rank2)
        for i in range(new_rank):
            dim1 = shape1[rank1 - 1 - i] if i < rank1 else 1
            dim2 = shape2[rank2 - 1 - i] if i < rank2 else 1
            if dim1 == 1 or dim1 == dim2:
                new_dim = dim2
            elif dim2 == 1:
                new_dim = dim1
            else:
                new_dim = self._merge_symbols([dim1, dim2])
                if not new_dim:
                    # warning about unsupported broadcast when not auto merge
                    # note that auto merge has the risk of incorrectly merge symbols while one of them being 1
                    # for example, 'a' = 1, 'b' = 5 at runtime is valid broadcasting, but with auto merge 'a' == 'b'
                    if self.auto_merge_:
                        self._add_suggested_merge([dim1, dim2], apply=True)
                    else:
                        logger.warning('unsupported broadcast between ' + str(
                            dim1) + ' ' + str(dim2))
            new_shape = [new_dim] + new_shape
        return new_shape

    def _get_shape(self, node, idx):
        name = node.input[idx]
        if name in self.known_vi_:
            vi = self.known_vi_[name]
            return get_shape_from_value_info(vi)
        else:
            assert name in self.initializers_
            return list(self.initializers_[name].dims)

    def _get_shape_rank(self, node, idx):
        return len(self._get_shape(node, idx))

    def _get_sympy_shape(self, node, idx):
        sympy_shape = []
        for d in self._get_shape(node, idx):
            if type(d) == str:
                sympy_shape.append(self.symbolic_dims_[d] if d in
                                   self.symbolic_dims_ else sympy.Symbol(
                                       d, integer=True, nonnegative=True))
            else:
                assert None != d
                sympy_shape.append(d)
        return sympy_shape

    def _get_value(self, node, idx):
        name = node.input[idx]
        assert name in self.sympy_data_ or name in self.initializers_
        return self.sympy_data_[
            name] if name in self.sympy_data_ else numpy_helper.to_array(
                self.initializers_[name])

    def _try_get_value(self, node, idx):
        if idx >= len(node.input):
            return None
        name = node.input[idx]
        if name in self.sympy_data_ or name in self.initializers_:
            return self._get_value(node, idx)
        return None

    def _update_computed_dims(self, new_sympy_shape):
        for i, new_dim in enumerate(new_sympy_shape):
            if not is_literal(new_dim) and not type(new_dim) == str:
                str_dim = str(new_dim)
                if str_dim in self.suggested_merge_:
                    if is_literal(self.suggested_merge_[str_dim]):
                        continue  # no need to create dim for literals
                    new_sympy_shape[i] = self.symbolic_dims_[
                        self.suggested_merge_[str_dim]]
                else:
                    # add new_dim if it's a computational expression
                    if not str(new_dim) in self.symbolic_dims_:
                        self.symbolic_dims_[str(new_dim)] = new_dim

    def _onnx_infer_single_node(self, node):
        # skip onnx shape inference for some ops, as they are handled in _infer_*
        skip_infer = node.op_type in [
<<<<<<< HEAD
            'If', 'Loop', 'Scan', 'SplitToSequence', 'ZipMap', \
            # contrib ops
            'Attention', 'BiasGelu', \
            'EmbedLayerNormalization', \
            'FastGelu', 'Gelu', 'LayerNormalization', \
            'LongformerAttention', \
            'SkipLayerNormalization', \
            'PythonOp'
=======
            'If', 'Loop', 'Scan', 'SplitToSequence', 'ZipMap', 'Attention',
            'BiasGelu', 'EmbedLayerNormalization', 'FastGelu', 'Gelu',
            'LayerNormalization', 'LongformerAttention',
            'SkipLayerNormalization', 'PythonOp'
>>>>>>> e6cbcca3
        ]

        if not skip_infer:
            # Only pass initializers that satisfy the following condition:
            # (1) Operator need value of some input for shape inference.
            #     For example, Unsqueeze in opset 13 uses the axes input to calculate shape of output.
            # (2) opset version >= 9. In older version, initializer is required in graph input by onnx spec.
            # (3) The initializer is not in graph input. The means the node input is "constant" in inference.
            initializers = []
            if (get_opset(self.out_mp_) >= 9) and node.op_type in ['Unsqueeze']:
                initializers = [
                    self.initializers_[name] for name in node.input
                    if (name in self.initializers_ and name not in
                        self.graph_inputs_)
                ]

            # run single node inference with self.known_vi_ shapes
            tmp_graph = helper.make_graph(
                [node], 'tmp', [self.known_vi_[i] for i in node.input if i],
                [make_named_value_info(i) for i in node.output], initializers)

            self.tmp_mp_.graph.CopyFrom(tmp_graph)

            self.tmp_mp_ = shape_inference.infer_shapes(self.tmp_mp_)

        for i_o in range(len(node.output)):
            o = node.output[i_o]
            vi = self.out_mp_.graph.value_info.add()
            if not skip_infer:
                vi.CopyFrom(self.tmp_mp_.graph.output[i_o])
            else:
                vi.name = o
            self.known_vi_[o] = vi

    def _onnx_infer_subgraph(self,
                             node,
                             subgraph,
                             use_node_input=True,
                             inc_subgraph_id=True):
        if self.verbose_ > 2:
            logger.debug(
                'Inferencing subgraph of node {} with output({}...): {}'.format(
                    node.name, node.output[0], node.op_type))
        # node inputs are not passed directly to the subgraph
        # it's up to the node dispatcher to prepare subgraph input
        # for example, with Scan/Loop, subgraph input shape would be trimmed from node input shape
        # besides, inputs in subgraph could shadow implicit inputs
        subgraph_inputs = set(
            [i.name for i in list(subgraph.initializer) + list(subgraph.input)])
        subgraph_implicit_input = set([
            name for name in self.known_vi_.keys()
            if not name in subgraph_inputs
        ])
        tmp_graph = helper.make_graph(
            list(subgraph.node), 'tmp',
            list(subgraph.input) +
            [self.known_vi_[i] for i in subgraph_implicit_input],
            [make_named_value_info(i.name) for i in subgraph.output])
        tmp_graph.initializer.extend([
            i for i in self.out_mp_.graph.initializer
            if i.name in subgraph_implicit_input
        ])
        tmp_graph.initializer.extend(subgraph.initializer)
        self.tmp_mp_.graph.CopyFrom(tmp_graph)

        symbolic_shape_inference = SymbolicShapeInference(
            self.int_max_,
            self.auto_merge_,
            self.guess_output_rank_,
            self.verbose_,
            prefix=self.prefix_ + '_' + str(self.subgraph_id_))
        if inc_subgraph_id:
            self.subgraph_id_ += 1

        all_shapes_inferred = False
        symbolic_shape_inference._preprocess(self.tmp_mp_)
        symbolic_shape_inference.suggested_merge_ = self.suggested_merge_.copy()
        while symbolic_shape_inference.run_:
            all_shapes_inferred = symbolic_shape_inference._infer_impl(
                self.sympy_data_.copy())
        symbolic_shape_inference._update_output_from_vi()
        if use_node_input:
            # if subgraph uses node input, it needs to update to merged dims
            subgraph.ClearField('input')
            subgraph.input.extend(
                symbolic_shape_inference.out_mp_.graph.input[:len(node.input)])
        subgraph.ClearField('output')
        subgraph.output.extend(symbolic_shape_inference.out_mp_.graph.output)
        subgraph.ClearField('value_info')
        subgraph.value_info.extend(
            symbolic_shape_inference.out_mp_.graph.value_info)
        subgraph.ClearField('node')
        subgraph.node.extend(symbolic_shape_inference.out_mp_.graph.node)
        # for new symbolic dims from subgraph output, add to main graph symbolic dims
        subgraph_shapes = [
            get_shape_from_value_info(o)
            for o in symbolic_shape_inference.out_mp_.graph.output
        ]
        subgraph_new_symbolic_dims = set([
            d for s in subgraph_shapes
            if s for d in s if type(d) == str and not d in self.symbolic_dims_
        ])
        new_dims = {}
        for d in subgraph_new_symbolic_dims:
            assert d in symbolic_shape_inference.symbolic_dims_
            new_dims[d] = symbolic_shape_inference.symbolic_dims_[d]
        self.symbolic_dims_.update(new_dims)
        return symbolic_shape_inference

    def _get_int_values(self, node, broadcast=False):
        values = [self._try_get_value(node, i) for i in range(len(node.input))]
        if all([v is not None for v in values]):
            # some shape compute is in floating point, cast to int for sympy
            for i, v in enumerate(values):
                if type(v) != np.ndarray:
                    continue
                if len(v.shape) > 1:
                    new_v = None  # ignore value for rank > 1
                elif len(v.shape) == 0:
                    new_v = int(v.item())
                else:
                    assert len(v.shape) == 1
                    new_v = [int(vv) for vv in v]
                values[i] = new_v
        values_len = [len(v) if type(v) == list else 0 for v in values]
        max_len = max(values_len)
        if max_len >= 1 and broadcast:
            # broadcast
            for i, v in enumerate(values):
                if v is None:
                    continue  # don't broadcast if value is unknown
                if type(v) == list:
                    if len(v) < max_len:
                        values[i] = v * max_len
                    else:
                        assert len(v) == max_len
                else:
                    values[i] = [v] * max_len
        return values

    def _compute_on_sympy_data(self, node, op_func):
        assert len(node.output) == 1
        values = self._get_int_values(node, broadcast=True)
        if all([v is not None for v in values]):
            is_list = [type(v) == list for v in values]
            as_list = any(is_list)
            if as_list:
                self.sympy_data_[node.output[
                    0]] = [op_func(vs) for vs in zip(*values)]
            else:
                self.sympy_data_[node.output[0]] = op_func(values)

    def _pass_on_sympy_data(self, node):
        assert len(
            node.
            input) == 1 or node.op_type in ['Reshape', 'Unsqueeze', 'Squeeze']
        self._compute_on_sympy_data(node, lambda x: x[0])

    def _pass_on_shape_and_type(self, node):
        vi = self.known_vi_[node.output[0]]
        vi.CopyFrom(
            helper.make_tensor_value_info(node.output[0], self.known_vi_[
                node.input[0]].type.tensor_type.elem_type,
                                          self._get_shape(node, 0)))

    def _new_symbolic_dim(self, prefix, dim):
        new_dim = '{}_d{}'.format(prefix, dim)
        if new_dim in self.suggested_merge_:
            v = self.suggested_merge_[new_dim]
            new_symbolic_dim = sympy.Integer(int(v)) if is_literal(v) else v
        else:
            new_symbolic_dim = sympy.Symbol(
                new_dim, integer=True, nonnegative=True)
            self.symbolic_dims_[new_dim] = new_symbolic_dim
        return new_symbolic_dim

    def _new_symbolic_dim_from_output(self, node, out_idx=0, dim=0):
        return self._new_symbolic_dim('{}{}_{}_o{}_'.format(
            node.op_type, self.prefix_,
            list(self.out_mp_.graph.node).index(node), out_idx), dim)

    def _new_symbolic_shape(self, rank, node, out_idx=0):
        return [
            self._new_symbolic_dim_from_output(node, out_idx, i)
            for i in range(rank)
        ]

    def _compute_conv_pool_shape(self, node):
        sympy_shape = self._get_sympy_shape(node, 0)
        if len(node.input) > 1:
            W_shape = self._get_sympy_shape(node, 1)
            rank = len(W_shape) - 2  # number of spatial axes
            kernel_shape = W_shape[-rank:]
            sympy_shape[1] = W_shape[0]
        else:
            W_shape = None
            kernel_shape = get_attribute(node, 'kernel_shape')
            rank = len(kernel_shape)

        assert len(sympy_shape) == rank + 2

        # only need to symbolic shape inference if input has symbolic dims in spatial axes
        is_symbolic_dims = [not is_literal(i) for i in sympy_shape[-rank:]]

        if not any(is_symbolic_dims):
            shape = get_shape_from_value_info(self.known_vi_[node.output[0]])
            if len(shape) > 0:
                assert len(sympy_shape) == len(shape)
                sympy_shape[-rank:] = [sympy.Integer(d) for d in shape[-rank:]]
                return sympy_shape

        dilations = get_attribute(node, 'dilations', [1] * rank)
        strides = get_attribute(node, 'strides', [1] * rank)
        effective_kernel_shape = [(k - 1) * d + 1
                                  for k, d in zip(kernel_shape, dilations)]
        pads = get_attribute(node, 'pads')
        if pads is None:
            pads = [0] * (2 * rank)
            auto_pad = get_attribute(node, 'auto_pad',
                                     b'NOTSET').decode('utf-8')
            if auto_pad != 'VALID' and auto_pad != 'NOTSET':
                try:
                    residual = [
                        sympy.Mod(d, s)
                        for d, s in zip(sympy_shape[-rank:], strides)
                    ]
                    total_pads = [
                        max(0, (k - s) if r == 0 else (k - r))
                        for k, s, r in zip(effective_kernel_shape, strides,
                                           residual)
                    ]
                except TypeError:  # sympy may throw TypeError: cannot determine truth value of Relational
                    total_pads = [
                        max(0, (k - s))
                        for k, s in zip(effective_kernel_shape, strides)
                    ]  # assuming no residual if sympy throws error
            elif auto_pad == 'VALID':
                total_pads = []
            else:
                total_pads = [0] * rank
        else:
            assert len(pads) == 2 * rank
            total_pads = [p1 + p2 for p1, p2 in zip(pads[:rank], pads[rank:])]

        ceil_mode = get_attribute(node, 'ceil_mode', 0)
        for i in range(rank):
            effective_input_size = sympy_shape[-rank + i]
            if len(total_pads) > 0:
                effective_input_size = effective_input_size + total_pads[i]
            if ceil_mode:
                strided_kernel_positions = sympy.ceiling(
                    (effective_input_size - effective_kernel_shape[i]) /
                    strides[i])
            else:
                strided_kernel_positions = (
                    effective_input_size - effective_kernel_shape[i]
                ) // strides[i]
            sympy_shape[-rank + i] = strided_kernel_positions + 1
        return sympy_shape

    def _check_merged_dims(self, dims, allow_broadcast=True):
        if allow_broadcast:
            dims = [d for d in dims if not (is_literal(d) and int(d) <= 1)]
        if not all([d == dims[0] for d in dims]):
            self._add_suggested_merge(dims, apply=True)

    def _compute_matmul_shape(self, node, output_dtype=None):
        lhs_shape = self._get_shape(node, 0)
        rhs_shape = self._get_shape(node, 1)
        lhs_rank = len(lhs_shape)
        rhs_rank = len(rhs_shape)
        lhs_reduce_dim = 0
        rhs_reduce_dim = 0
        assert lhs_rank > 0 and rhs_rank > 0
        if lhs_rank == 1 and rhs_rank == 1:
            new_shape = []
        elif lhs_rank == 1:
            rhs_reduce_dim = -2
            new_shape = rhs_shape[:rhs_reduce_dim] + [rhs_shape[-1]]
        elif rhs_rank == 1:
            lhs_reduce_dim = -1
            new_shape = lhs_shape[:lhs_reduce_dim]
        else:
            lhs_reduce_dim = -1
            rhs_reduce_dim = -2
            new_shape = self._broadcast_shapes(
                lhs_shape[:-2],
                rhs_shape[:-2]) + [lhs_shape[-2]] + [rhs_shape[-1]]
        # merge reduce dim
        self._check_merged_dims(
            [lhs_shape[lhs_reduce_dim], rhs_shape[rhs_reduce_dim]],
            allow_broadcast=False)
        if output_dtype is None:
            # infer output_dtype from input type when not specified
            output_dtype = self.known_vi_[node.input[
                0]].type.tensor_type.elem_type
        vi = self.known_vi_[node.output[0]]
        vi.CopyFrom(
            helper.make_tensor_value_info(node.output[0], output_dtype,
                                          new_shape))

    def _fuse_tensor_type(self, node, out_idx, dst_type, src_type):
        '''
        update dst_tensor_type to be compatible with src_tensor_type when dimension mismatches
        '''
        dst_tensor_type = dst_type.sequence_type.elem_type.tensor_type if is_sequence(
            dst_type) else dst_type.tensor_type
        src_tensor_type = src_type.sequence_type.elem_type.tensor_type if is_sequence(
            src_type) else src_type.tensor_type
        if dst_tensor_type.elem_type != src_tensor_type.elem_type:
            node_id = node.name if node.name else node.op_type
            raise ValueError(
                f"For node {node_id}, dst_tensor_type.elem_type != src_tensor_type.elem_type: "
                f"{onnx.onnx_pb.TensorProto.DataType.Name(dst_tensor_type.elem_type)} vs "
                f"{onnx.onnx_pb.TensorProto.DataType.Name(src_tensor_type.elem_type)}"
            )
        if dst_tensor_type.HasField('shape'):
            for di, ds in enumerate(
                    zip(dst_tensor_type.shape.dim, src_tensor_type.shape.dim)):
                if ds[0] != ds[1]:
                    # create a new symbolic dimension for node/out_idx/mismatch dim id in dst_tensor_type for tensor_type
                    # for sequence_type, clear the dimension
                    new_dim = onnx.TensorShapeProto.Dimension()
                    if not is_sequence(dst_type):
                        new_dim.dim_param = str(
                            self._new_symbolic_dim_from_output(node, out_idx,
                                                               di))
                    dst_tensor_type.shape.dim[di].CopyFrom(new_dim)
        else:
            dst_tensor_type.CopyFrom(src_tensor_type)

    def _infer_ArrayFeatureExtractor(self, node):
        data_shape = self._get_shape(node, 0)
        indices_shape = self._get_shape(node, 1)
        vi = self.known_vi_[node.output[0]]
        vi.CopyFrom(
            helper.make_tensor_value_info(node.output[0], self.known_vi_[
                node.input[0]].type.tensor_type.elem_type, data_shape[:-1] +
                                          indices_shape))

    def _infer_symbolic_compute_ops(self, node):
        funcs = {
            'Add':
            lambda l: l[0] + l[1],
            'Div':
            lambda l: l[0] // l[1],  # integer div in sympy
            'Equal':
            lambda l: l[0] == l[1],
            'Floor':
            lambda l: sympy.floor(l[0]),
            'Max':
            lambda l: l[1] if is_literal(l[0]) and int(l[0]) < -self.int_max_ else (l[0] if is_literal(l[1]) and int(l[1]) < -self.int_max_ else sympy.Max(l[0], l[1])),
            'Min':
            lambda l: l[1] if is_literal(l[0]) and int(l[0]) > self.int_max_ else (l[0] if is_literal(l[1]) and int(l[1]) > self.int_max_ else sympy.Min(l[0], l[1])),
            'Mul':
            lambda l: l[0] * l[1],
            'Sub':
            lambda l: l[0] - l[1],
            'Where':
            lambda l: l[1] if l[0] else l[2],
            'Neg':
            lambda l: -l[0]
        }
        assert node.op_type in funcs
        self._compute_on_sympy_data(node, funcs[node.op_type])

    def _infer_Cast(self, node):
        self._pass_on_sympy_data(node)

    def _infer_CategoryMapper(self, node):
        input_type = self.known_vi_[node.input[0]].type.tensor_type.elem_type
        if input_type == onnx.TensorProto.STRING:
            output_type = onnx.TensorProto.INT64
        else:
            output_type = onnx.TensorProto.STRING
        vi = self.known_vi_[node.output[0]]
        vi.CopyFrom(
            helper.make_tensor_value_info(node.output[0], output_type,
                                          self._get_shape(node, 0)))

    def _infer_Compress(self, node):
        input_shape = self._get_shape(node, 0)
        # create a new symbolic dimension for Compress output
        compress_len = str(self._new_symbolic_dim_from_output(node))
        axis = get_attribute(node, 'axis')
        if axis == None:
            # when axis is not specified, input is flattened before compress so output is 1D
            output_shape = [compress_len]
        else:
            output_shape = input_shape
            output_shape[handle_negative_axis(axis, len(
                input_shape))] = compress_len
        vi = self.known_vi_[node.output[0]]
        vi.CopyFrom(
            helper.make_tensor_value_info(node.output[0], self.known_vi_[
                node.input[0]].type.tensor_type.elem_type, output_shape))

    def _infer_Concat(self, node):
        if any([
                i in self.sympy_data_ or i in self.initializers_
                for i in node.input
        ]):
            values = self._get_int_values(node)
            print("=======", values, node.name, get_attribute(node, 'axis'))
            if all([v is not None for v in values]):
                axis = get_attribute(node, 'axis')
                if axis < 0:
                    axis = axis + len(values[0])
                assert 0 == axis
                self.sympy_data_[node.output[0]] = []
                for i in range(len(node.input)):
                    value = values[i]
                    if type(value) == list:
                        self.sympy_data_[node.output[0]].extend(value)
                    else:
                        self.sympy_data_[node.output[0]].append(value)

        sympy_shape = self._get_sympy_shape(node, 0)
        axis = handle_negative_axis(
            get_attribute(node, 'axis'), len(sympy_shape))
        for i_idx in range(1, len(node.input)):
            input_shape = self._get_sympy_shape(node, i_idx)
            if input_shape:
                sympy_shape[axis] = sympy_shape[axis] + input_shape[axis]
        self._update_computed_dims(sympy_shape)
        # merge symbolic dims for non-concat axes
        for d in range(len(sympy_shape)):
            if d == axis:
                continue
            dims = [
                self._get_shape(node, i_idx)[d]
                for i_idx in range(len(node.input))
                if self._get_shape(node, i_idx)
            ]
            if all([d == dims[0] for d in dims]):
                continue
            merged = self._merge_symbols(dims)
            if type(merged) == str:
                sympy_shape[d] = self.symbolic_dims_[merged] if merged else None
            else:
                sympy_shape[d] = merged
        vi = self.known_vi_[node.output[0]]
        vi.CopyFrom(
            helper.make_tensor_value_info(
                node.output[0], self.known_vi_[node.input[0]].type.tensor_type.
                elem_type, get_shape_from_sympy_shape(sympy_shape)))

    def _infer_ConcatFromSequence(self, node):
        seq_shape = self._get_shape(node, 0)
        new_axis = 1 if get_attribute(node, 'new_axis') else 0
        axis = handle_negative_axis(
            get_attribute(node, 'axis'), len(seq_shape) + new_axis)
        concat_dim = str(self._new_symbolic_dim_from_output(node, 0, axis))
        new_shape = seq_shape
        if new_axis:
            new_shape = seq_shape[:axis] + [concat_dim] + seq_shape[axis:]
        else:
            new_shape[axis] = concat_dim
        vi = self.known_vi_[node.output[0]]
        vi.CopyFrom(
            helper.make_tensor_value_info(
                node.output[0], self.known_vi_[node.input[0]]
                .type.sequence_type.elem_type.tensor_type.elem_type, new_shape))

    def _infer_Constant(self, node):
        t = get_attribute(node, 'value')
        self.sympy_data_[node.output[0]] = numpy_helper.to_array(t)

    def _infer_ConstantOfShape(self, node):
        sympy_shape = self._get_int_values(node)[0]
        vi = self.known_vi_[node.output[0]]
        if sympy_shape is not None:
            if type(sympy_shape) != list:
                sympy_shape = [sympy_shape]
            self._update_computed_dims(sympy_shape)
            # update sympy data if output type is int, and shape is known
            if vi.type.tensor_type.elem_type == onnx.TensorProto.INT64 and all(
                [is_literal(x) for x in sympy_shape]):
                self.sympy_data_[node.output[0]] = np.ones(
                    [int(x) for x in sympy_shape],
                    dtype=np.int64) * numpy_helper.to_array(
                        get_attribute(node, 'value', 0))
        else:
            # create new dynamic shape
            # note input0 is a 1D vector of shape, the new symbolic shape has the rank of the shape vector length
            sympy_shape = self._new_symbolic_shape(
                self._get_shape(node, 0)[0], node)

        vi.CopyFrom(
            helper.make_tensor_value_info(
                node.output[0], vi.type.tensor_type.elem_type,
                get_shape_from_sympy_shape(sympy_shape)))

    def _infer_Conv(self, node):
        sympy_shape = self._compute_conv_pool_shape(node)
        self._update_computed_dims(sympy_shape)
        vi = self.known_vi_[node.output[0]]
        vi.CopyFrom(
            helper.make_tensor_value_info(
                node.output[0], vi.type.tensor_type.elem_type,
                get_shape_from_sympy_shape(sympy_shape)))

    def _infer_Einsum(self, node):
        # ref:https://github.com/onnx/onnx/blob/623dfaa0151b2e4ce49779c3ec31cbd78c592b80/onnx/defs/math/defs.cc#L3275
        equation = get_attribute(node, 'equation')
        equation = equation.replace(b' ', b'')
        mid_index = equation.find(b'->')
        left_equation = equation[:mid_index] if mid_index != -1 else equation

        num_operands = 0
        num_ellipsis = 0
        num_ellipsis_indices = 0

        letter_to_dim = {}

        terms = left_equation.split(b',')
        for term in terms:
            ellipsis_index = term.find(b'...')
            shape = self._get_shape(node, num_operands)
            rank = len(shape)
            if ellipsis_index != -1:
                if num_ellipsis == 0:
                    num_ellipsis_indices = rank - len(term) + 3
                num_ellipsis = num_ellipsis + 1
            for i in range(1, rank + 1):
                letter = term[-i]
                if letter != 46:  # letter != b'.'
                    dim = shape[-i]
                    if letter not in letter_to_dim.keys():
                        letter_to_dim[letter] = dim
                    elif type(dim) != sympy.Symbol:
                        letter_to_dim[letter] = dim
            num_operands = num_operands + 1

        new_sympy_shape = []
        from collections import OrderedDict
        num_letter_occurrences = OrderedDict()
        if mid_index != -1:
            right_equation = equation[mid_index + 2:]
            right_ellipsis_index = right_equation.find(b'...')
            if right_ellipsis_index != -1:
                for i in range(num_ellipsis_indices):
                    new_sympy_shape.append(shape[i])
            for c in right_equation:
                if c != 46:  # c != b'.'
                    new_sympy_shape.append(letter_to_dim[c])
        else:
            for i in range(num_ellipsis_indices):
                new_sympy_shape.append(shape[i])
            for c in left_equation:
                if c != 44 and c != 46:  # c != b',' and c != b'.':
                    if c in num_letter_occurrences:
                        num_letter_occurrences[c] = num_letter_occurrences[
                            c] + 1
                    else:
                        num_letter_occurrences[c] = 1
            for key, value in num_letter_occurrences.items():
                if value == 1:
                    new_sympy_shape.append(letter_to_dim[key])

        output_dtype = self.known_vi_[node.input[0]].type.tensor_type.elem_type
        vi = self.known_vi_[node.output[0]]
        vi.CopyFrom(
            helper.make_tensor_value_info(node.output[0], output_dtype,
                                          new_sympy_shape))

    def _infer_Expand(self, node):
        expand_to_shape = as_list(self._try_get_value(node, 1), keep_none=True)
        if expand_to_shape is not None:
            # new_shape's dim can come from shape value
            self._update_computed_dims(expand_to_shape)
            shape = self._get_shape(node, 0)
            new_shape = self._broadcast_shapes(
                shape, get_shape_from_sympy_shape(expand_to_shape))
            vi = self.known_vi_[node.output[0]]
            vi.CopyFrom(
                helper.make_tensor_value_info(node.output[0], self.known_vi_[
                    node.input[0]].type.tensor_type.elem_type, new_shape))

    def _infer_Gather(self, node):
        data_shape = self._get_shape(node, 0)
        axis = handle_negative_axis(
            get_attribute(node, 'axis', 0), len(data_shape))
        indices_shape = self._get_shape(node, 1)
        vi = self.known_vi_[node.output[0]]
        vi.CopyFrom(
            helper.make_tensor_value_info(node.output[0], self.known_vi_[
                node.input[0]].type.tensor_type.elem_type, data_shape[:axis] +
                                          indices_shape + data_shape[axis +
                                                                     1:]))
        # for 1D input, do some sympy compute
        if node.input[0] in self.sympy_data_ and len(
                data_shape) == 1 and 0 == get_attribute(node, 'axis', 0):
            idx = self._try_get_value(node, 1)
            if idx is not None:
                data = self.sympy_data_[node.input[0]]
                if type(data) == list:
                    if type(idx) == np.ndarray and len(idx.shape) == 1:
                        self.sympy_data_[node.output[
                            0]] = [data[int(i)] for i in idx]
                    else:
                        self.sympy_data_[node.output[0]] = data[int(idx)]
                else:
                    assert idx == 0 or idx == -1
                    self.sympy_data_[node.output[0]] = data

    def _infer_GatherElements(self, node):
        indices_shape = self._get_shape(node, 1)
        vi = self.known_vi_[node.output[0]]
        vi.CopyFrom(
            helper.make_tensor_value_info(node.output[0], self.known_vi_[
                node.input[0]].type.tensor_type.elem_type, indices_shape))

    def _infer_GatherND(self, node):
        data_shape = self._get_shape(node, 0)
        data_rank = len(data_shape)
        indices_shape = self._get_shape(node, 1)
        indices_rank = len(indices_shape)
        last_index_dimension = indices_shape[-1]
        assert is_literal(
            last_index_dimension) and last_index_dimension <= data_rank
        new_shape = indices_shape[:-1] + data_shape[last_index_dimension:]
        vi = self.known_vi_[node.output[0]]
        vi.CopyFrom(
            helper.make_tensor_value_info(node.output[0], self.known_vi_[
                node.input[0]].type.tensor_type.elem_type, new_shape))

    def _infer_If(self, node):
        # special case for constant condition, in case there are mismatching shape from the non-executed branch
        subgraphs = [
            get_attribute(node, 'then_branch'), get_attribute(node,
                                                              'else_branch')
        ]
        cond = self._try_get_value(node, 0)
        if cond is not None:
            if as_scalar(cond) > 0:
                subgraphs[1].CopyFrom(subgraphs[0])
            else:
                subgraphs[0].CopyFrom(subgraphs[1])

        for i_sub, subgraph in enumerate(subgraphs):
            subgraph_infer = self._onnx_infer_subgraph(
                node, subgraph, use_node_input=False)
            for i_out in range(len(node.output)):
                vi = self.known_vi_[node.output[i_out]]
                if i_sub == 0:
                    vi.CopyFrom(subgraph.output[i_out])
                    vi.name = node.output[i_out]
                else:
                    self._fuse_tensor_type(node, i_out, vi.type,
                                           subgraph.output[i_out].type)

                # pass on sympy data from subgraph, if cond is constant
                if cond is not None and i_sub == (0 if as_scalar(cond) > 0 else
                                                  1):
                    if subgraph.output[
                            i_out].name in subgraph_infer.sympy_data_:
                        self.sympy_data_[vi.name] = subgraph_infer.sympy_data_[
                            subgraph.output[i_out].name]

    def _infer_Loop(self, node):
        subgraph = get_attribute(node, 'body')
        assert len(subgraph.input) == len(node.input)
        num_loop_carried = len(
            node.input) - 2  # minus the length and initial loop condition
        # when sequence_type is used as loop carried input
        # needs to run subgraph infer twice if the tensor shape in sequence contains None
        for i, si in enumerate(subgraph.input):
            si_name = si.name
            si.CopyFrom(self.known_vi_[node.input[i]])
            si.name = si_name

        self._onnx_infer_subgraph(node, subgraph)

        # check subgraph input/output for shape changes in loop carried variables
        # for tensor_type, create new symbolic dim when changing, i.e., output = Concat(input, a)
        # for sequence_type, propagate from output to input
        need_second_infer = False
        for i_out in range(1, num_loop_carried + 1):
            so = subgraph.output[i_out]
            so_shape = get_shape_from_value_info(so)
            if is_sequence(so.type):
                if so_shape and None in so_shape:
                    # copy shape from output to input
                    # note that loop input is [loop_len, cond, input_0, input_1, ...]
                    # while loop output is [cond, output_0, output_1, ...]
                    subgraph.input[i_out +
                                   1].type.sequence_type.elem_type.CopyFrom(
                                       so.type.sequence_type.elem_type)
                    need_second_infer = True
            else:
                si = subgraph.input[i_out + 1]
                si_shape = get_shape_from_value_info(si)
                for di, dims in enumerate(zip(si_shape, so_shape)):
                    if dims[0] != dims[1]:
                        new_dim = onnx.TensorShapeProto.Dimension()
                        new_dim.dim_param = str(
                            self._new_symbolic_dim_from_output(node, i_out, di))
                        si.type.tensor_type.shape.dim[di].CopyFrom(new_dim)
                        so.type.tensor_type.shape.dim[di].CopyFrom(new_dim)
                        need_second_infer = True

        if need_second_infer:
            if self.verbose_ > 2:
                logger.debug(
                    "Rerun Loop: {}({}...), because of sequence in loop carried variables".
                    format(node.name, node.output[0]))
            self._onnx_infer_subgraph(node, subgraph, inc_subgraph_id=False)

        # create a new symbolic dimension for iteration dependent dimension
        loop_iter_dim = str(self._new_symbolic_dim_from_output(node))
        for i in range(len(node.output)):
            vi = self.known_vi_[node.output[i]]
            vi.CopyFrom(subgraph.output[
                i +
                1])  # first subgraph output is condition, not in node output
            if i >= num_loop_carried:
                assert not is_sequence(
                    vi.type)  # TODO: handle loop accumulation in sequence_type
                subgraph_vi_dim = subgraph.output[i +
                                                  1].type.tensor_type.shape.dim
                vi.type.tensor_type.shape.ClearField('dim')
                vi_dim = vi.type.tensor_type.shape.dim
                vi_dim.add().dim_param = loop_iter_dim
                vi_dim.extend(list(subgraph_vi_dim))
            vi.name = node.output[i]

    def _infer_MatMul(self, node):
        self._compute_matmul_shape(node)

    def _infer_MatMulInteger(self, node):
        self._compute_matmul_shape(node, onnx.TensorProto.INT32)

    def _infer_NonMaxSuppression(self, node):
        selected = str(self._new_symbolic_dim_from_output(node))
        vi = self.known_vi_[node.output[0]]
        vi.CopyFrom(
            helper.make_tensor_value_info(node.output[
                0], onnx.TensorProto.INT64, [selected, 3]))

    def _infer_NonZero(self, node):
        input_rank = self._get_shape_rank(node, 0)
        # create a new symbolic dimension for NonZero output
        nz_len = str(self._new_symbolic_dim_from_output(node, 0, 1))
        vi = self.known_vi_[node.output[0]]
        vi.CopyFrom(
            helper.make_tensor_value_info(node.output[
                0], vi.type.tensor_type.elem_type, [input_rank, nz_len]))

    def _infer_OneHot(self, node):
        sympy_shape = self._get_sympy_shape(node, 0)
        depth = self._try_get_value(node, 1)
        axis = get_attribute(node, 'axis', -1)
        axis = handle_negative_axis(axis, len(sympy_shape) + 1)
        new_shape = get_shape_from_sympy_shape(sympy_shape[:axis] + [
            self._new_symbolic_dim_from_output(node)
            if not is_literal(depth) else depth
        ] + sympy_shape[axis:])
        vi = self.known_vi_[node.output[0]]
        vi.CopyFrom(
            helper.make_tensor_value_info(node.output[0], self.known_vi_[
                node.input[2]].type.tensor_type.elem_type, new_shape))

    def _infer_Pad(self, node):
        if get_opset(self.out_mp_) <= 10:
            pads = get_attribute(node, 'pads')
        else:
            pads = self._try_get_value(node, 1)

        sympy_shape = self._get_sympy_shape(node, 0)
        rank = len(sympy_shape)

        if pads is not None:
            assert len(pads) == 2 * rank
            new_sympy_shape = [
                d + pad_up + pad_down
                for d, pad_up, pad_down in zip(sympy_shape, pads[:rank], pads[
                    rank:])
            ]
            self._update_computed_dims(new_sympy_shape)
        else:
            # dynamic pads, create new symbolic dimensions
            new_sympy_shape = self._new_symbolic_shape(rank, node)
        output_tp = self.known_vi_[node.input[0]].type.tensor_type.elem_type

        vi = self.known_vi_[node.output[0]]
        vi.CopyFrom(
            helper.make_tensor_value_info(node.output[
                0], output_tp, get_shape_from_sympy_shape(new_sympy_shape)))

    def _infer_Pool(self, node):
        sympy_shape = self._compute_conv_pool_shape(node)
        self._update_computed_dims(sympy_shape)
        for o in node.output:
            if not o:
                continue
            vi = self.known_vi_[o]
            vi.CopyFrom(
                helper.make_tensor_value_info(o, vi.type.tensor_type.elem_type,
                                              get_shape_from_sympy_shape(
                                                  sympy_shape)))

    def _infer_aten_bitwise_or(self, node):
        shape0 = self._get_shape(node, 0)
        shape1 = self._get_shape(node, 1)
        new_shape = self._broadcast_shapes(shape0, shape1)
        t0 = self.known_vi_[node.input[0]]
        vi = self.known_vi_[node.output[0]]
        vi.CopyFrom(
            helper.make_tensor_value_info(node.output[
                0], t0.type.tensor_type.elem_type, new_shape))

    def _infer_aten_diagonal(self, node):
        sympy_shape = self._get_sympy_shape(node, 0)
        rank = len(sympy_shape)
        offset = self._try_get_value(node, 1)
        dim1 = self._try_get_value(node, 2)
        dim2 = self._try_get_value(node, 3)

        assert offset is not None and dim1 is not None and dim2 is not None
        dim1 = handle_negative_axis(dim1, rank)
        dim2 = handle_negative_axis(dim2, rank)

        new_shape = []
        for dim, val in enumerate(sympy_shape):
            if dim not in [dim1, dim2]:
                new_shape.append(val)

        shape1 = sympy_shape[dim1]
        shape2 = sympy_shape[dim2]
        if offset >= 0:
            diag_shape = sympy.Max(0, sympy.Min(shape1, shape2 - offset))
        else:
            diag_shape = sympy.Max(0, sympy.Min(shape1 + offset, shape2))
        new_shape.append(diag_shape)

        if node.output[0]:
            vi = self.known_vi_[node.output[0]]
            vi.CopyFrom(
                helper.make_tensor_value_info(node.output[0], self.known_vi_[
                    node.input[0]].type.tensor_type.elem_type,
                                              get_shape_from_sympy_shape(
                                                  new_shape)))

    def _infer_aten_multinomial(self, node):
        sympy_shape = self._get_sympy_shape(node, 0)
        rank = len(sympy_shape)
        assert rank in [1, 2]
        num_samples = self._try_get_value(node, 1)
        di = rank - 1
        last_dim = num_samples if num_samples else str(
            self._new_symbolic_dim_from_output(node, 0, di))
        output_shape = sympy_shape[:-1] + [last_dim]
        vi = self.known_vi_[node.output[0]]
        vi.CopyFrom(
            helper.make_tensor_value_info(
                node.output[0], onnx.TensorProto.INT64,
                get_shape_from_sympy_shape(output_shape)))

    def _infer_aten_pool2d(self, node):
        sympy_shape = self._get_sympy_shape(node, 0)
        assert len(sympy_shape) == 4
        sympy_shape[-2:] = [
            self._new_symbolic_dim_from_output(node, 0, i) for i in [2, 3]
        ]
        self._update_computed_dims(sympy_shape)
        for i, o in enumerate(node.output):
            if not o:
                continue
            vi = self.known_vi_[o]
            elem_type = onnx.TensorProto.INT64 if i == 1 else self.known_vi_[
                node.input[0]].type.tensor_type.elem_type
            vi.CopyFrom(
                helper.make_tensor_value_info(
                    o, elem_type, get_shape_from_sympy_shape(sympy_shape)))

    def _infer_aten_unfold(self, node):
        sympy_shape = self._get_sympy_shape(node, 0)
        dimension = self._try_get_value(node, 1)
        size = self._try_get_value(node, 2)
        step = self._try_get_value(node, 3)
        if dimension is not None and size is not None and step is not None:
            assert dimension < len(sympy_shape)
            sympy_shape[dimension] = (sympy_shape[dimension] - size) // step + 1
            sympy_shape.append(size)
        else:
            rank = len(sympy_shape)
            sympy_shape = self._new_symbolic_shape(rank + 1, node)
        self._update_computed_dims(sympy_shape)
        if node.output[0]:
            vi = self.known_vi_[node.output[0]]
            vi.CopyFrom(
                helper.make_tensor_value_info(node.output[0], self.known_vi_[
                    node.input[0]].type.tensor_type.elem_type,
                                              get_shape_from_sympy_shape(
                                                  sympy_shape)))

    def _infer_aten_argmax(self, node):
        new_shape = None
        if node.input[1] == '':
            # The argmax of the flattened input is returned.
            new_shape = []
        else:
            dim = self._try_get_value(node, 1)
            keepdim = self._try_get_value(node, 2)
            if keepdim is not None:
                sympy_shape = self._get_sympy_shape(node, 0)
                if dim is not None:
                    dim = handle_negative_axis(dim, len(sympy_shape))
                    if keepdim:
                        sympy_shape[dim] = 1
                    else:
                        del sympy_shape[dim]
                else:
                    rank = len(sympy_shape)
                    sympy_shape = self._new_symbolic_shape(rank if keepdim else
                                                           rank - 1, node)
                self._update_computed_dims(sympy_shape)
                new_shape = get_shape_from_sympy_shape(sympy_shape)
        if node.output[0] and new_shape is not None:
            vi = self.known_vi_[node.output[0]]
            vi.CopyFrom(
                helper.make_tensor_value_info(node.output[
                    0], onnx.TensorProto.INT64, new_shape))

    def _infer_aten_bce(self, node):
        reduction = self._try_get_value(node, 4)
        if reduction is None:
            reduction = 1
        elem_type = self.known_vi_[node.input[0]].type.tensor_type.elem_type
        vi = self.known_vi_[node.output[0]]
        if reduction == 0:
            vi.type.tensor_type.elem_type = elem_type
            vi.type.tensor_type.shape.CopyFrom(onnx.TensorShapeProto())
        else:
            vi.CopyFrom(
                helper.make_tensor_value_info(vi.name, elem_type,
                                              self._get_shape(node, 0)))

    def _infer_BatchNormalization(self, node):
        self._propagate_shape_and_type(node)

        # this works for opsets < 14 and 14 since we check i < len(node.output) in the loop
        for i in [1, 2, 3, 4]:
            if i < len(node.output) and node.output[i] != "":
                # all of these parameters have the same shape as the 1st input
                self._propagate_shape_and_type(
                    node, input_index=1, output_index=i)

    def _infer_Range(self, node):
        vi = self.known_vi_[node.output[0]]
        input_data = self._get_int_values(node)
        if all([i is not None for i in input_data]):
            start = as_scalar(input_data[0])
            limit = as_scalar(input_data[1])
            delta = as_scalar(input_data[2])
            new_sympy_shape = [
                sympy.Max(sympy.ceiling((limit - start) / delta), 0)
            ]
        else:
            new_sympy_shape = [self._new_symbolic_dim_from_output(node)]
        self._update_computed_dims(new_sympy_shape)
        vi.CopyFrom(
            helper.make_tensor_value_info(
                node.output[0], self.known_vi_[node.input[0]].type.tensor_type.
                elem_type, get_shape_from_sympy_shape(new_sympy_shape)))

    def _infer_ReduceSum(self, node):
        keep_dims = get_attribute(node, 'keepdims', 1)
        if get_opset(self.out_mp_) >= 13 and len(node.input) > 1:
            # ReduceSum changes axes to input[1] in opset 13
            axes = self._try_get_value(node, 1)
            vi = self.known_vi_[node.output[0]]
            if axes is None:
                assert keep_dims  # can only handle keep_dims==True when axes is unknown, by generating new ranks
                vi.CopyFrom(
                    helper.make_tensor_value_info(
                        node.output[0], self.known_vi_[node.input[
                            0]].type.tensor_type.elem_type,
                        get_shape_from_sympy_shape(
                            self._new_symbolic_shape(
                                self._get_shape_rank(node, 0), node))))
            else:
                shape = self._get_shape(node, 0)
                output_shape = []
                axes = [handle_negative_axis(a, len(shape)) for a in axes]
                for i, d in enumerate(shape):
                    if i in axes:
                        if keep_dims:
                            output_shape.append(1)
                    else:
                        output_shape.append(d)
                vi.CopyFrom(
                    helper.make_tensor_value_info(node.output[
                        0], self.known_vi_[node.input[
                            0]].type.tensor_type.elem_type, output_shape))

    def _infer_ReduceProd(self, node):
        axes = get_attribute(node, 'axes')
        keep_dims = get_attribute(node, 'keepdims', 1)
        if keep_dims == 0 and axes == [0]:
            data = self._get_int_values(node)[0]
            if data is not None:
                self.sympy_data_[node.output[0]] = sympy_reduce_product(data)

    def _infer_Reshape(self, node):
        shape_value = self._try_get_value(node, 1)
        vi = self.known_vi_[node.output[0]]
        if shape_value is None:
            shape_shape = self._get_shape(node, 1)
            assert len(shape_shape) == 1
            shape_rank = shape_shape[0]
            assert is_literal(shape_rank)
            vi.CopyFrom(
                helper.make_tensor_value_info(
                    node.output[0], vi.type.tensor_type.elem_type,
                    get_shape_from_sympy_shape(
                        self._new_symbolic_shape(shape_rank, node))))
        else:
            input_sympy_shape = self._get_sympy_shape(node, 0)
            total = int(1)
            for d in input_sympy_shape:
                total = total * d
            new_sympy_shape = []
            deferred_dim_idx = -1
            non_deferred_size = int(1)
            for i, d in enumerate(shape_value):
                if type(d) == sympy.Symbol:
                    new_sympy_shape.append(d)
                elif d == 0:
                    new_sympy_shape.append(input_sympy_shape[i])
                    non_deferred_size = non_deferred_size * input_sympy_shape[i]
                else:
                    new_sympy_shape.append(d)
                if d == -1:
                    deferred_dim_idx = i
                elif d != 0:
                    non_deferred_size = non_deferred_size * d

            assert new_sympy_shape.count(-1) < 2
            if -1 in new_sympy_shape:
                new_dim = total // non_deferred_size
                new_sympy_shape[deferred_dim_idx] = new_dim

            self._update_computed_dims(new_sympy_shape)
            vi.CopyFrom(
                helper.make_tensor_value_info(
                    node.output[0], vi.type.tensor_type.elem_type,
                    get_shape_from_sympy_shape(new_sympy_shape)))

        self._pass_on_sympy_data(node)

    def _infer_Resize(self, node):
        vi = self.known_vi_[node.output[0]]
        input_sympy_shape = self._get_sympy_shape(node, 0)
        if get_opset(self.out_mp_) <= 10:
            scales = self._try_get_value(node, 1)
            if scales is not None:
                new_sympy_shape = [
                    sympy.simplify(sympy.floor(d * s))
                    for d, s in zip(input_sympy_shape, scales)
                ]
                self._update_computed_dims(new_sympy_shape)
                vi.CopyFrom(
                    helper.make_tensor_value_info(
                        node.output[0], self.known_vi_[node.input[
                            0]].type.tensor_type.elem_type,
                        get_shape_from_sympy_shape(new_sympy_shape)))
        else:
            roi = self._try_get_value(node, 1)
            scales = self._try_get_value(node, 2)
            sizes = self._try_get_value(node, 3)
            if sizes is not None:
                new_sympy_shape = [
                    sympy.simplify(sympy.floor(s)) for s in sizes
                ]
                self._update_computed_dims(new_sympy_shape)
            elif scales is not None:
                rank = len(scales)
                if get_attribute(node, 'coordinate_transformation_mode'
                                 ) == 'tf_crop_and_resize':
                    assert len(roi) == 2 * rank
                    roi_start = list(roi)[:rank]
                    roi_end = list(roi)[rank:]
                else:
                    roi_start = [0] * rank
                    roi_end = [1] * rank
                scales = list(scales)
                new_sympy_shape = [
                    sympy.simplify(sympy.floor(d * (end - start) * scale))
                    for d, start, end, scale in zip(input_sympy_shape,
                                                    roi_start, roi_end, scales)
                ]
                self._update_computed_dims(new_sympy_shape)
            else:
                new_sympy_shape = self._new_symbolic_shape(
                    self._get_shape_rank(node, 0), node)

            vi.CopyFrom(
                helper.make_tensor_value_info(node.output[0], self.known_vi_[
                    node.input[0]].type.tensor_type.elem_type,
                                              get_shape_from_sympy_shape(
                                                  new_sympy_shape)))

    def _infer_Scan(self, node):
        subgraph = get_attribute(node, 'body')
        num_scan_inputs = get_attribute(node, 'num_scan_inputs')
        scan_input_axes = get_attribute(node, 'scan_input_axes',
                                        [0] * num_scan_inputs)
        num_scan_states = len(node.input) - num_scan_inputs
        scan_input_axes = [
            handle_negative_axis(
                ax, self._get_shape_rank(node, i + num_scan_states))
            for i, ax in enumerate(scan_input_axes)
        ]
        # We may have cases where the subgraph has optionial inputs that appear in both subgraph's input and initializer,
        # but not in the node's input. In such cases, the input model might be invalid, but let's skip those optional inputs.
        assert len(subgraph.input) >= len(node.input)
        subgraph_inputs = subgraph.input[:len(node.input)]
        for i, si in enumerate(subgraph_inputs):
            subgraph_name = si.name
            si.CopyFrom(self.known_vi_[node.input[i]])
            if i >= num_scan_states:
                scan_input_dim = si.type.tensor_type.shape.dim
                scan_input_dim.remove(
                    scan_input_dim[scan_input_axes[i - num_scan_states]])
            si.name = subgraph_name
        self._onnx_infer_subgraph(node, subgraph)
        num_scan_outputs = len(node.output) - num_scan_states
        scan_output_axes = get_attribute(node, 'scan_output_axes',
                                         [0] * num_scan_outputs)
        scan_input_dim = get_shape_from_type_proto(
            self.known_vi_[node.input[-1]].type)[scan_input_axes[-1]]
        for i, o in enumerate(node.output):
            vi = self.known_vi_[o]
            if i >= num_scan_states:
                shape = get_shape_from_type_proto(subgraph.output[i].type)
                new_dim = handle_negative_axis(
                    scan_output_axes[i - num_scan_states], len(shape) + 1)
                shape = shape[:new_dim] + [scan_input_dim] + shape[new_dim:]
                vi.CopyFrom(
                    helper.make_tensor_value_info(o, subgraph.output[
                        i].type.tensor_type.elem_type, shape))
            else:
                vi.CopyFrom(subgraph.output[i])
            vi.name = o

    def _infer_ScatterElements(self, node):
        data_shape = self._get_shape(node, 0)
        vi = self.known_vi_[node.output[0]]
        vi.CopyFrom(
            helper.make_tensor_value_info(node.output[0], self.known_vi_[
                node.input[0]].type.tensor_type.elem_type, data_shape))

    def _infer_SequenceAt(self, node):
        # need to create new symbolic dimension if sequence shape has None:
        seq_shape = self._get_shape(node, 0)
        vi = self.known_vi_[node.output[0]]
        if seq_shape is not None:
            for di, d in enumerate(seq_shape):
                if d is not None:
                    continue
                new_dim = onnx.TensorShapeProto.Dimension()
                new_dim.dim_param = str(
                    self._new_symbolic_dim_from_output(node, 0, di))
                vi.type.tensor_type.shape.dim[di].CopyFrom(new_dim)

    def _infer_SequenceInsert(self, node):
        # workaround bug in onnx's shape inference
        vi_seq = self.known_vi_[node.input[0]]
        vi_tensor = self.known_vi_[node.input[1]]
        vi_out_seq = self.known_vi_[node.output[0]]
        vi_out_seq.CopyFrom(vi_seq)
        vi_out_seq.name = node.output[0]
        self._fuse_tensor_type(node, 0, vi_out_seq.type, vi_tensor.type)

    def _infer_Shape(self, node):
        self.sympy_data_[node.output[0]] = self._get_sympy_shape(node, 0)

    def _infer_Size(self, node):
        sympy_shape = self._get_sympy_shape(node, 0)
        self.sympy_data_[node.output[0]] = sympy_reduce_product(sympy_shape)
        self.known_vi_[node.output[0]].CopyFrom(
            helper.make_tensor_value_info(node.output[0],
                                          onnx.TensorProto.INT64, []))

    def _infer_Slice(self, node):
        def less_equal(x, y):
            try:
                return bool(x <= y)
            except TypeError:
                pass
            try:
                return bool(y >= x)
            except TypeError:
                pass
            try:
                return bool(-x >= -y)
            except TypeError:
                pass
            try:
                return bool(-y <= -x)
            except TypeError:
                # the last attempt; this may raise TypeError
                return bool(y - x >= 0)

        def handle_negative_index(index, bound):
            """ normalizes a negative index to be in [0, bound) """
            try:
                if not less_equal(0, index):
                    if is_literal(index) and index <= -self.int_max_:
                        # this case is handled separately
                        return index
                    return bound + index
            except TypeError:
                logger.warning("Cannot determine if {} < 0".format(index))
            return index

        if get_opset(self.out_mp_) <= 9:
            axes = get_attribute(node, 'axes')
            starts = get_attribute(node, 'starts')
            ends = get_attribute(node, 'ends')
            if not axes:
                axes = list(range(len(starts)))
            steps = [1] * len(axes)
        else:
            starts = as_list(self._try_get_value(node, 1), keep_none=True)
            ends = as_list(self._try_get_value(node, 2), keep_none=True)
            axes = self._try_get_value(node, 3)
            steps = self._try_get_value(node, 4)
            if axes is None and not (starts is None and ends is None):
                axes = list(
                    range(0, len(starts if starts is not None else ends)))
            if steps is None and not (starts is None and ends is None):
                steps = [1] * len(starts if starts is not None else ends)
            axes = as_list(axes, keep_none=True)
            steps = as_list(steps, keep_none=True)

        new_sympy_shape = self._get_sympy_shape(node, 0)
        if starts is None or ends is None:
            if axes is None:
                for i in range(len(new_sympy_shape)):
                    new_sympy_shape[i] = self._new_symbolic_dim_from_output(
                        node, 0, i)
            else:
                new_sympy_shape = get_shape_from_sympy_shape(new_sympy_shape)
                for i in axes:
                    new_sympy_shape[i] = self._new_symbolic_dim_from_output(
                        node, 0, i)
        else:
            for i, s, e, t in zip(axes, starts, ends, steps):
                e = handle_negative_index(e, new_sympy_shape[i])
                if is_literal(e):
                    if e >= self.int_max_:
                        e = new_sympy_shape[i]
                    elif e <= -self.int_max_:
                        e = 0 if s > 0 else -1
                    elif is_literal(new_sympy_shape[i]):
                        if e < 0:
                            e = max(0, e + new_sympy_shape[i])
                        e = min(e, new_sympy_shape[i])
                    else:
                        if e > 0:
                            e = sympy.Min(
                                e, new_sympy_shape[i]
                            ) if e > 1 else e  #special case for slicing first to make computation easier
                else:
                    if is_literal(new_sympy_shape[i]):
                        e = sympy.Min(e, new_sympy_shape[i])
                    else:
                        try:
                            if not less_equal(e, new_sympy_shape[i]):
                                e = new_sympy_shape[i]
                        except Exception:
                            logger.warning(
                                'Unable to determine if {} <= {}, treat as equal'.
                                format(e, new_sympy_shape[i]))
                            e = new_sympy_shape[i]

                s = handle_negative_index(s, new_sympy_shape[i])
                if is_literal(new_sympy_shape[i]) and is_literal(s):
                    s = max(0, min(s, new_sympy_shape[i]))

                new_sympy_shape[i] = sympy.simplify(
                    (e - s + t + (-1 if t > 0 else 1)) // t)

            self._update_computed_dims(new_sympy_shape)

        vi = self.known_vi_[node.output[0]]
        vi.CopyFrom(
            helper.make_tensor_value_info(
                node.output[0], vi.type.tensor_type.elem_type,
                get_shape_from_sympy_shape(new_sympy_shape)))

        # handle sympy_data if needed, for slice in shape computation
        if (node.input[0] in self.sympy_data_ and [0] == axes and
                len(starts) == 1 and len(ends) == 1 and len(steps) == 1):
            input_sympy_data = self.sympy_data_[node.input[0]]
            if type(input_sympy_data) == list or (
                    type(input_sympy_data) == np.array and
                    len(input_sympy_data.shape) == 1):
                self.sympy_data_[node.output[0]] = input_sympy_data[starts[
                    0]:ends[0]:steps[0]]

    def _infer_SoftmaxCrossEntropyLoss(self, node):
        vi = self.known_vi_[node.output[0]]
        elem_type = self.known_vi_[node.input[0]].type.tensor_type.elem_type
        vi.type.tensor_type.elem_type = elem_type
        vi.type.tensor_type.shape.CopyFrom(onnx.TensorShapeProto())

        if len(node.output) > 1:
            data_shape = self._get_shape(node, 0)
            vi = self.known_vi_[node.output[1]]
            vi.CopyFrom(
                helper.make_tensor_value_info(vi.name, elem_type, data_shape))

    def _infer_Split_Common(self, node, make_value_info_func):
        input_sympy_shape = self._get_sympy_shape(node, 0)
        axis = handle_negative_axis(
            get_attribute(node, 'axis', 0), len(input_sympy_shape))
        split = get_attribute(node, 'split')
        if not split:
            num_outputs = len(node.output)
            split = [input_sympy_shape[axis] /
                     sympy.Integer(num_outputs)] * num_outputs
            self._update_computed_dims(split)
        else:
            split = [sympy.Integer(s) for s in split]

        for i_o in range(len(split)):
            vi = self.known_vi_[node.output[i_o]]
            vi.CopyFrom(
                make_value_info_func(node.output[i_o], self.known_vi_[
                    node.input[0]].type.tensor_type.elem_type,
                                     get_shape_from_sympy_shape(
                                         input_sympy_shape[:axis] + [
                                             split[i_o]
                                         ] + input_sympy_shape[axis + 1:])))
            self.known_vi_[vi.name] = vi

    def _infer_Split(self, node):
        self._infer_Split_Common(node, helper.make_tensor_value_info)

    def _infer_SplitToSequence(self, node):
        self._infer_Split_Common(node, helper.make_sequence_value_info)

    def _infer_Squeeze(self, node):
        input_shape = self._get_shape(node, 0)
        op_set = get_opset(self.out_mp_)

        # Depending on op-version 'axes' are provided as attribute or via 2nd input
        if op_set < 13:
            axes = get_attribute(node, 'axes')
            assert self._try_get_value(node, 1) is None
        else:
            axes = self._try_get_value(node, 1)
            assert get_attribute(node, 'axes') is None

        if axes is None:
            # No axes have been provided (neither via attribute nor via input).
            # In this case the 'Shape' op should remove all axis with dimension 1.
            # For symbolic dimensions we guess they are !=1.
            output_shape = [s for s in input_shape if s != 1]
            if self.verbose_ > 0:
                symbolic_dimensions = [s for s in input_shape if type(s) != int]
                if len(symbolic_dimensions) > 0:
                    logger.debug(
                        f"Symbolic dimensions in input shape of op: '{node.op_type}' node: '{node.name}'. "
                        +
                        f"Assuming the following dimensions are never equal to 1: {symbolic_dimensions}"
                    )
        else:
            axes = [handle_negative_axis(a, len(input_shape)) for a in axes]
            output_shape = []
            for i in range(len(input_shape)):
                if i not in axes:
                    output_shape.append(input_shape[i])
                else:
                    assert input_shape[i] == 1 or type(input_shape[i]) != int
                    if self.verbose_ > 0 and type(input_shape[i]) != int:
                        logger.debug(
                            f"Symbolic dimensions in input shape of op: '{node.op_type}' node: '{node.name}'. "
                            +
                            f"Assuming the dimension '{input_shape[i]}' at index {i} of the input to be equal to 1."
                        )

        vi = self.known_vi_[node.output[0]]
        vi.CopyFrom(
            helper.make_tensor_value_info(node.output[0], self.known_vi_[
                node.input[0]].type.tensor_type.elem_type, output_shape))
        self._pass_on_sympy_data(node)

    def _infer_Tile(self, node):
        repeats_value = self._try_get_value(node, 1)
        new_sympy_shape = []
        if repeats_value is not None:
            input_sympy_shape = self._get_sympy_shape(node, 0)
            for i, d in enumerate(input_sympy_shape):
                new_dim = d * repeats_value[i]
                new_sympy_shape.append(new_dim)
            self._update_computed_dims(new_sympy_shape)
        else:
            new_sympy_shape = self._new_symbolic_shape(
                self._get_shape_rank(node, 0), node)
        vi = self.known_vi_[node.output[0]]
        vi.CopyFrom(
            helper.make_tensor_value_info(
                node.output[0], vi.type.tensor_type.elem_type,
                get_shape_from_sympy_shape(new_sympy_shape)))

    def _infer_TopK(self, node):
        rank = self._get_shape_rank(node, 0)
        axis = handle_negative_axis(get_attribute(node, 'axis', -1), rank)
        new_shape = self._get_shape(node, 0)

        if get_opset(self.out_mp_) <= 9:
            k = get_attribute(node, 'k')
        else:
            k = self._get_int_values(node)[1]

        if k == None:
            k = self._new_symbolic_dim_from_output(node)
        else:
            k = as_scalar(k)

        if type(k) in [int, str]:
            new_shape[axis] = k
        else:
            new_sympy_shape = self._get_sympy_shape(node, 0)
            new_sympy_shape[axis] = k
            self._update_computed_dims(
                new_sympy_shape
            )  # note that TopK dim could be computed in sympy_data, so need to update computed_dims when it enters shape
            new_shape = get_shape_from_sympy_shape(new_sympy_shape)

        for i_o in range(len(node.output)):
            vi = self.known_vi_[node.output[i_o]]
            vi.CopyFrom(
                helper.make_tensor_value_info(node.output[
                    i_o], vi.type.tensor_type.elem_type, new_shape))

    def _infer_Transpose(self, node):
        if node.input[0] in self.sympy_data_:
            data_shape = self._get_shape(node, 0)
            perm = get_attribute(node, 'perm',
                                 reversed(list(range(len(data_shape)))))
            input_data = self.sympy_data_[node.input[0]]
            self.sympy_data_[node.output[0]] = np.transpose(
                np.array(input_data).reshape(*data_shape),
                axes=tuple(perm)).flatten().tolist()

    def _infer_Unsqueeze(self, node):
        input_shape = self._get_shape(node, 0)
        op_set = get_opset(self.out_mp_)

        # Depending on op-version 'axes' are provided as attribute or via 2nd input
        if op_set < 13:
            axes = get_attribute(node, 'axes')
            assert self._try_get_value(node, 1) is None
        else:
            axes = self._try_get_value(node, 1)
            assert get_attribute(node, 'axes') is None

        output_rank = len(input_shape) + len(axes)
        axes = [handle_negative_axis(a, output_rank) for a in axes]

        input_axis = 0
        output_shape = []
        for i in range(output_rank):
            if i in axes:
                output_shape.append(1)
            else:
                output_shape.append(input_shape[input_axis])
                input_axis += 1

        vi = self.known_vi_[node.output[0]]
        vi.CopyFrom(
            helper.make_tensor_value_info(node.output[0], self.known_vi_[
                node.input[0]].type.tensor_type.elem_type, output_shape))

        self._pass_on_sympy_data(node)

    def _infer_ZipMap(self, node):
        map_key_type = None
        if get_attribute(node, 'classlabels_int64s') is not None:
            map_key_type = onnx.TensorProto.INT64
        elif get_attribute(node, 'classlabels_strings') is not None:
            map_key_type = onnx.TensorProto.STRING

        assert map_key_type is not None
        new_vi = onnx.ValueInfoProto()
        new_vi.name = node.output[0]
        new_vi.type.sequence_type.elem_type.map_type.value_type.tensor_type.elem_type = onnx.TensorProto.FLOAT
        new_vi.type.sequence_type.elem_type.map_type.key_type = map_key_type
        vi = self.known_vi_[node.output[0]]
        vi.CopyFrom(new_vi)

    def _infer_Attention(self, node):
        shape = self._get_shape(node, 0)
        shape_bias = self._get_shape(node, 2)
        assert len(shape) == 3 and len(shape_bias) == 1
        qkv_hidden_sizes_attr = get_attribute(node, 'qkv_hidden_sizes')
        if qkv_hidden_sizes_attr is not None:
            assert len(qkv_hidden_sizes_attr) == 3
            shape[2] = int(qkv_hidden_sizes_attr[2])
        else:
            shape[2] = int(shape_bias[0] / 3)
        output_dtype = self.known_vi_[node.input[0]].type.tensor_type.elem_type
        vi = self.known_vi_[node.output[0]]
        vi.CopyFrom(
            helper.make_tensor_value_info(node.output[0], output_dtype, shape))

        if len(node.output) > 1:
            # input shape: (batch_size, sequence_length, hidden_size)
            # past shape: (2, batch_size, num_heads, past_sequence_length, head_size)
            # mask shape: (batch_size, total_sequence_length) or (batch_size, sequence_length, total_sequence_length) or (batch_size, 1, max_seq_len, max_seq_len)
            # present shape: (2, batch_size, num_heads, total_sequence_length, head_size), where total_sequence_length=sequence_length+past_sequence_length
            input_shape = self._get_shape(node, 0)
            past_shape = self._get_shape(node, 4)
            mask_shape = self._get_shape(node, 3)
            if len(past_shape) == 5:
                if len(mask_shape) in [2, 3]:
                    past_shape[3] = mask_shape[-1]
                elif isinstance(input_shape[1], int) and isinstance(
                        past_shape[3], int):
                    past_shape[3] = input_shape[1] + past_shape[3]
                else:
                    past_shape[3] = f"{past_shape[3]}+{input_shape[1]}"
                vi = self.known_vi_[node.output[1]]
                vi.CopyFrom(
                    helper.make_tensor_value_info(vi.name, output_dtype,
                                                  past_shape))

    def _infer_BiasGelu(self, node):
        self._propagate_shape_and_type(node)

    def _infer_FastGelu(self, node):
        self._propagate_shape_and_type(node)

    def _infer_Gelu(self, node):
        self._propagate_shape_and_type(node)

    def _infer_LayerNormalization(self, node):
        self._propagate_shape_and_type(node)

    def _infer_LongformerAttention(self, node):
        self._propagate_shape_and_type(node)

    def _infer_EmbedLayerNormalization(self, node):
        input_ids_shape = self._get_shape(node, 0)
        word_embedding_shape = self._get_shape(node, 2)
        assert len(input_ids_shape) == 2 and len(word_embedding_shape) == 2
        output_shape = input_ids_shape + [word_embedding_shape[1]]

        word_embedding_dtype = self.known_vi_[node.input[
            2]].type.tensor_type.elem_type
        vi = self.known_vi_[node.output[0]]
        vi.CopyFrom(
            helper.make_tensor_value_info(node.output[0], word_embedding_dtype,
                                          output_shape))

        mask_index_shape = [input_ids_shape[0]]
        vi = self.known_vi_[node.output[1]]
        vi.CopyFrom(
            helper.make_tensor_value_info(node.output[
                1], onnx.TensorProto.INT32, mask_index_shape))

        if len(node.output) > 2:
            # Optional output of add before layer nomalization is done
            # shape is same as the output
            vi = self.known_vi_[node.output[2]]
            vi.CopyFrom(
                helper.make_tensor_value_info(node.output[
                    2], word_embedding_dtype, output_shape))

    def _infer_SkipLayerNormalization(self, node):
        self._propagate_shape_and_type(node)

    def _infer_PythonOp(self, node):
        output_tensor_types = get_attribute(node, 'output_tensor_types')
        assert output_tensor_types
        output_tensor_ranks = get_attribute(node, 'output_tensor_ranks')
        assert output_tensor_ranks

        # set the context output seperately.
        # The first output is autograd's context.
        vi = self.known_vi_[node.output[0]]
        vi.CopyFrom(
            helper.make_tensor_value_info(node.output[0],
                                          onnx.TensorProto.INT64, []))

        # Outputs after autograd's context are tensors.
        # We assume their ranks are fixed for different model inputs.
        for i in range(len(node.output) - 1):
            # Process the i-th tensor outputs.
            vi = self.known_vi_[node.output[i + 1]]
            sympy_shape = self._new_symbolic_shape(output_tensor_ranks[i], node)
            shape = get_shape_from_sympy_shape(sympy_shape)
            value_info = helper.make_tensor_value_info(
                node.output[i + 1], output_tensor_types[i], shape)
            vi.CopyFrom(value_info)

    def _propagate_shape_and_type(self, node, input_index=0, output_index=0):
        shape = self._get_shape(node, input_index)
        output_dtype = self.known_vi_[node.input[
            input_index]].type.tensor_type.elem_type
        vi = self.known_vi_[node.output[output_index]]
        vi.CopyFrom(
            helper.make_tensor_value_info(node.output[output_index],
                                          output_dtype, shape))

    def _is_none_dim(self, dim_value):
        if type(dim_value) != str:
            return False
        if "unk__" not in dim_value:
            return False
        if dim_value in self.symbolic_dims_.keys():
            return False
        return True

    def _is_shape_contains_none_dim(self, out_shape):
        for out in out_shape:
            if self._is_none_dim(out):
                return out
        return None

    def _infer_impl(self, start_sympy_data=None):
        self.sympy_data_ = start_sympy_data or {}
        self.out_mp_.graph.ClearField('value_info')
        self._apply_suggested_merge(graph_input_only=True)
        self.input_symbols_ = set()
        for i in self.out_mp_.graph.input:
            input_shape = get_shape_from_value_info(i)
            if input_shape is None:
                continue

            if is_sequence(i.type):
                input_dims = i.type.sequence_type.elem_type.tensor_type.shape.dim
            else:
                input_dims = i.type.tensor_type.shape.dim

            for i_dim, dim in enumerate(input_shape):
                if dim is None:
                    # some models use None for symbolic dim in input, replace it with a string
                    input_dims[i_dim].dim_param = str(
                        self._new_symbolic_dim(i.name, i_dim))

            self.input_symbols_.update(
                [d for d in input_shape if type(d) == str])

        for s in self.input_symbols_:
            if s in self.suggested_merge_:
                s_merge = self.suggested_merge_[s]
                assert s_merge in self.symbolic_dims_
                self.symbolic_dims_[s] = self.symbolic_dims_[s_merge]
            else:
                # Since inputs are not produced by other ops, we can assume positivity
                self.symbolic_dims_[s] = sympy.Symbol(
                    s, integer=True, positive=True)
        # create a temporary ModelProto for single node inference
        # note that we remove initializer to have faster inference
        # for tensor ops like Reshape/Tile/Expand that read initializer, we need to do sympy computation based inference anyways
        self.tmp_mp_ = onnx.ModelProto()
        self.tmp_mp_.CopyFrom(self.out_mp_)
        self.tmp_mp_.graph.ClearField('initializer')

        # compute prerequesite for node for topological sort
        # node with subgraphs may have dependency on implicit inputs, which will affect topological sort
        prereq_for_node = {
        }  # map from node to all its inputs, including implicit ones in subgraph

        def get_prereq(node):
            names = set(i for i in node.input if i)
            subgraphs = []
            if 'If' == node.op_type:
                subgraphs = [
                    get_attribute(node, 'then_branch'),
                    get_attribute(node, 'else_branch')
                ]
            elif node.op_type in ['Loop', 'Scan']:
                subgraphs = [get_attribute(node, 'body')]
            for g in subgraphs:
                g_outputs_and_initializers = {i.name for i in g.initializer}
                g_prereq = set()
                for n in g.node:
                    g_outputs_and_initializers.update(n.output)
                for n in g.node:
                    g_prereq.update([
                        i for i in get_prereq(n)
                        if i not in g_outputs_and_initializers
                    ])
                names.update(g_prereq)
                # remove subgraph inputs from g_prereq since those are local-only
                for i in g.input:
                    if i.name in names:
                        names.remove(i.name)
            return names

        for n in self.tmp_mp_.graph.node:
            prereq_for_node[n.output[0]] = get_prereq(n)

        # topological sort nodes, note there might be dead nodes so we check if all graph outputs are reached to terminate
        sorted_nodes = []
        sorted_known_vi = set([
            i.name
            for i in list(self.out_mp_.graph.input) + list(
                self.out_mp_.graph.initializer)
        ])
        if any([o.name in sorted_known_vi for o in self.out_mp_.graph.output]):
            # Loop/Scan will have some graph output in graph inputs, so don't do topological sort
            sorted_nodes = self.out_mp_.graph.node
        else:
            while not all(
                [o.name in sorted_known_vi for o in self.out_mp_.graph.output]):
                old_sorted_nodes_len = len(sorted_nodes)
                for node in self.out_mp_.graph.node:
                    if (node.output[0] not in sorted_known_vi) and all([
                            i in sorted_known_vi
                            for i in prereq_for_node[node.output[0]] if i
                    ]):
                        sorted_known_vi.update(node.output)
                        sorted_nodes.append(node)
                if old_sorted_nodes_len == len(sorted_nodes) and not all([
                        o.name in sorted_known_vi
                        for o in self.out_mp_.graph.output
                ]):
                    raise Exception('Invalid model with cyclic graph')

        for node in sorted_nodes:
            assert all([i in self.known_vi_ for i in node.input if i])
            self._onnx_infer_single_node(node)
            known_aten_op = False
            if node.op_type in self.dispatcher_:
                self.dispatcher_[node.op_type](node)
            elif node.op_type in ['ConvTranspose']:
                # onnx shape inference ops like ConvTranspose may have empty shape for symbolic input
                # before adding symbolic compute for them
                # mark the output type as UNDEFINED to allow guessing of rank
                vi = self.known_vi_[node.output[0]]
                if len(vi.type.tensor_type.shape.dim) == 0:
                    vi.type.tensor_type.elem_type = onnx.TensorProto.UNDEFINED
            elif node.op_type == 'ATen' and node.domain == 'org.pytorch.aten':
                for attr in node.attribute:
                    # TODO: Is overload_name needed?
                    if attr.name == 'operator':
                        aten_op_name = attr.s.decode('utf-8') if isinstance(
                            attr.s, bytes) else attr.s
                        if aten_op_name in self.aten_op_dispatcher_:
                            known_aten_op = True
                            self.aten_op_dispatcher_[aten_op_name](node)
                        break

            if self.verbose_ > 2:
                logger.debug(node.op_type + ': ' + node.name)
                for i, name in enumerate(node.input):
                    logger.debug('  Input {}: {} {}'.format(
                        i, name, 'initializer'
                        if name in self.initializers_ else ''))

            # onnx automatically merge dims with value, i.e. Mul(['aaa', 'bbb'], [1000, 1]) -> [1000, 'bbb']
            # symbolic shape inference needs to apply merge of 'aaa' -> 1000 in this case
            if node.op_type in [
                    'Add', 'Sub', 'Mul', 'Div', 'MatMul', 'MatMulInteger',
                    'MatMulInteger16', 'Where', 'Sum'
            ]:
                vi = self.known_vi_[node.output[0]]
                out_rank = len(get_shape_from_type_proto(vi.type))
                in_shapes = [
                    self._get_shape(node, i) for i in range(len(node.input))
                ]
                for d in range(out_rank - (2 if node.op_type in [
                        'MatMul', 'MatMulInteger', 'MatMulInteger16'
                ] else 0)):
                    in_dims = [
                        s[len(s) - out_rank + d] for s in in_shapes
                        if len(s) + d >= out_rank
                    ]
                    if len(in_dims) > 1:
                        self._check_merged_dims(in_dims, allow_broadcast=True)

            for i_o in range(len(node.output)):
                vi = self.known_vi_[node.output[i_o]]
                out_type = vi.type
                out_type_kind = out_type.WhichOneof('value')

                # do not process shape for non-tensors
                if out_type_kind not in [
                        'tensor_type', 'sparse_tensor_type', None
                ]:
                    if self.verbose_ > 2:
                        if out_type_kind == 'sequence_type':
                            seq_cls_type = out_type.sequence_type.elem_type.WhichOneof(
                                'value')
                            if 'tensor_type' == seq_cls_type:
                                logger.debug('  {}: sequence of {} {}'.format(
                                    node.output[i_o],
                                    str(get_shape_from_value_info(vi)),
                                    onnx.TensorProto.DataType.Name(
                                        vi.type.sequence_type.elem_type.
                                        tensor_type.elem_type)))
                            else:
                                logger.debug('  {}: sequence of {}'.format(
                                    node.output[i_o], seq_cls_type))
                        else:
                            logger.debug('  {}: {}'.format(node.output[i_o],
                                                           out_type_kind))
                    continue

                out_shape = get_shape_from_value_info(vi)
                out_type_undefined = out_type.tensor_type.elem_type == onnx.TensorProto.UNDEFINED
                if self.verbose_ > 2:
                    logger.debug('  {}: {} {}'.format(
                        node.output[i_o],
                        str(out_shape),
                        onnx.TensorProto.DataType.Name(
                            vi.type.tensor_type.elem_type)))
                    if node.output[i_o] in self.sympy_data_:
                        logger.debug('  Sympy Data: ' + str(self.sympy_data_[
                            node.output[i_o]]))

                # onnx >= 1.11.0, use unk__#index instead of None when the shape dim is uncertain
                if (out_shape is not None and
                    (None in out_shape or
                     self._is_shape_contains_none_dim(out_shape))
                    ) or out_type_undefined:
                    if self.auto_merge_:
                        if node.op_type in [
                                'Add', 'Sub', 'Mul', 'Div', 'MatMul',
                                'MatMulInteger', 'MatMulInteger16', 'Concat',
                                'Where', 'Sum', 'Equal', 'Less', 'Greater',
                                'LessOrEqual', 'GreaterOrEqual'
                        ]:
                            shapes = [
                                self._get_shape(node, i)
                                for i in range(len(node.input))
                            ]
                            if node.op_type in [
                                    'MatMul', 'MatMulInteger', 'MatMulInteger16'
                            ]:
                                if None in out_shape or self._is_shape_contains_none_dim(
                                        out_shape):
                                    if None in out_shape:
                                        idx = out_shape.index(None)
                                    else:
                                        idx = out_shape.index(
                                            self._is_shape_contains_none_dim(
                                                out_shape))
                                    dim_idx = [
                                        len(s) - len(out_shape) + idx
                                        for s in shapes
                                    ]
                                    # only support auto merge for MatMul for dim < rank-2 when rank > 2
                                    assert len(
                                        shapes[0]) > 2 and dim_idx[0] < len(
                                            shapes[0]) - 2
                                    assert len(
                                        shapes[1]) > 2 and dim_idx[1] < len(
                                            shapes[1]) - 2
                        elif node.op_type == 'Expand':
                            # auto merge for cases like Expand([min(batch, 1), min(seq, 512)], [batch, seq])
                            shapes = [
                                self._get_shape(node, 0), self._get_value(node,
                                                                          1)
                            ]
                        else:
                            shapes = []

                        if shapes:
                            for idx in range(len(out_shape)):
                                if out_shape[
                                        idx] is not None and not self._is_none_dim(
                                            out_shape[idx]):
                                    continue
                                # note that the broadcasting rule aligns from right to left
                                # if a tensor has a lower rank (dim_idx[idx] < 0), it would automatically broadcast and need no merge
                                dim_idx = [
                                    len(s) - len(out_shape) + idx
                                    for s in shapes
                                ]
                                if len(dim_idx) > 0:
                                    self._add_suggested_merge([
                                        s[i] if is_literal(s[i]) else str(s[i])
                                        for s, i in zip(shapes, dim_idx)
                                        if i >= 0
                                    ])
                            self.run_ = True
                        else:
                            self.run_ = False
                    else:
                        self.run_ = False

                    # create new dynamic dims for ops not handled by symbolic shape inference
                    if self.run_ == False and not node.op_type in self.dispatcher_ and not known_aten_op:
                        is_unknown_op = out_type_undefined and (
                            out_shape is None or len(out_shape) == 0)
                        if is_unknown_op:
                            # unknown op to ONNX, maybe from higher opset or other domain
                            # only guess the output rank from input 0 when using guess_output_rank option
                            out_rank = self._get_shape_rank(
                                node, 0) if self.guess_output_rank_ else -1
                        else:
                            # valid ONNX op, but not handled by symbolic shape inference, just assign dynamic shape
                            out_rank = len(out_shape)

                        if out_rank >= 0:
                            new_shape = self._new_symbolic_shape(out_rank, node,
                                                                 i_o)
                            if out_type_undefined:
                                # guess output data type from input vi if not defined
                                out_dtype = self.known_vi_[node.input[
                                    0]].type.tensor_type.elem_type
                            else:
                                # otherwise, use original data type
                                out_dtype = vi.type.tensor_type.elem_type
                            vi.CopyFrom(
                                helper.make_tensor_value_info(
                                    vi.name, out_dtype,
                                    get_shape_from_sympy_shape(new_shape)))

                            if self.verbose_ > 0:
                                if is_unknown_op:
                                    logger.debug(
                                        "Possible unknown op: {} node: {}, guessing {} shape".
                                        format(node.op_type, node.name,
                                               vi.name))
                                if self.verbose_ > 2:
                                    logger.debug('  {}: {} {}'.format(
                                        node.output[i_o],
                                        str(new_shape),
                                        vi.type.tensor_type.elem_type))

                            self.run_ = True
                            continue  # continue the inference after guess, no need to stop as no merge is needed

                    if self.verbose_ > 0 or not self.auto_merge_ or out_type_undefined:
                        logger.debug(
                            'Stopping at incomplete shape inference at ' +
                            node.op_type + ': ' + node.name)
                        logger.debug('node inputs:')
                        for i in node.input:
                            logger.debug(self.known_vi_[i])
                        logger.debug('node outputs:')
                        for o in node.output:
                            logger.debug(self.known_vi_[o])
                        if self.auto_merge_ and not out_type_undefined:
                            logger.debug('Merging: ' + str(
                                self.suggested_merge_))
                    return False

        self.run_ = False
        return True

    def _update_output_from_vi(self):
        for output in self.out_mp_.graph.output:
            if output.name in self.known_vi_:
                output.CopyFrom(self.known_vi_[output.name])

    @staticmethod
    def infer_shapes(in_mp,
                     int_max=2**31 - 1,
                     auto_merge=False,
                     guess_output_rank=False,
                     verbose=0):
        onnx_opset = get_opset(in_mp)
        if (not onnx_opset) or onnx_opset < 7:
            logger.warning('Only support models of onnx opset 7 and above.')
            return None
        symbolic_shape_inference = SymbolicShapeInference(
            int_max, auto_merge, guess_output_rank, verbose)
        all_shapes_inferred = False
        symbolic_shape_inference._preprocess(in_mp)
        while symbolic_shape_inference.run_:
            all_shapes_inferred = symbolic_shape_inference._infer_impl()
        symbolic_shape_inference._update_output_from_vi()
        if not all_shapes_inferred:
            raise Exception("Incomplete symbolic shape inference")
        return symbolic_shape_inference.out_mp_


def parse_arguments():
    parser = argparse.ArgumentParser()
    parser.add_argument('--input', required=True, help='The input model file')
    parser.add_argument('--output', help='The output model file')
    parser.add_argument(
        '--auto_merge',
        help='Automatically merge symbolic dims when confliction happens',
        action='store_true',
        default=False)
    parser.add_argument(
        '--int_max',
        help='maximum value for integer to be treated as boundless for ops like slice',
        type=int,
        default=2**31 - 1)
    parser.add_argument(
        '--guess_output_rank',
        help='guess output rank to be the same as input 0 for unknown ops',
        action='store_true',
        default=False)
    parser.add_argument(
        '--verbose',
        help='Prints detailed logs of inference, 0: turn off, 1: warnings, 3: detailed',
        type=int,
        default=0)
    return parser.parse_args()


if __name__ == '__main__':
    args = parse_arguments()
    logger.info('input model: ' + args.input)
    if args.output:
        logger.info('output model ' + args.output)
    logger.info('Doing symbolic shape inference...')
    out_mp = SymbolicShapeInference.infer_shapes(
        onnx.load(args.input), args.int_max, args.auto_merge,
        args.guess_output_rank, args.verbose)
    if args.output and out_mp:
        onnx.save(out_mp, args.output)
        logger.info('Done!')<|MERGE_RESOLUTION|>--- conflicted
+++ resolved
@@ -490,21 +490,10 @@
     def _onnx_infer_single_node(self, node):
         # skip onnx shape inference for some ops, as they are handled in _infer_*
         skip_infer = node.op_type in [
-<<<<<<< HEAD
-            'If', 'Loop', 'Scan', 'SplitToSequence', 'ZipMap', \
-            # contrib ops
-            'Attention', 'BiasGelu', \
-            'EmbedLayerNormalization', \
-            'FastGelu', 'Gelu', 'LayerNormalization', \
-            'LongformerAttention', \
-            'SkipLayerNormalization', \
-            'PythonOp'
-=======
             'If', 'Loop', 'Scan', 'SplitToSequence', 'ZipMap', 'Attention',
             'BiasGelu', 'EmbedLayerNormalization', 'FastGelu', 'Gelu',
             'LayerNormalization', 'LongformerAttention',
             'SkipLayerNormalization', 'PythonOp'
->>>>>>> e6cbcca3
         ]
 
         if not skip_infer:
