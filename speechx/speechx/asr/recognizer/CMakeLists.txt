--- conflicted
+++ resolved
@@ -7,39 +7,10 @@
 add_library(recognizer STATIC ${srcs})
 target_link_libraries(recognizer PUBLIC decoder)
 
-<<<<<<< HEAD
 set(TEST_BINS 
   u2_recognizer_main
   u2_recognizer_thread_main
 )
-=======
-# test
-if (USING_DS2)
-  set(BINS recognizer_main)
-
-  foreach(bin_name IN LISTS BINS)
-    add_executable(${bin_name} ${CMAKE_CURRENT_SOURCE_DIR}/${bin_name}.cc)
-    target_include_directories(${bin_name} PRIVATE ${SPEECHX_ROOT} ${SPEECHX_ROOT}/kaldi)
-    target_link_libraries(${bin_name} PUBLIC recognizer nnet decoder fst utils gflags glog kaldi-base kaldi-matrix kaldi-util ${DEPS})
-  endforeach()
-endif()
-
-
-if (USING_U2)
-  set(TEST_BINS 
-    u2_recognizer_main
-    u2_recognizer_thread_main
-  )
-
-  foreach(bin_name IN LISTS TEST_BINS)
-    add_executable(${bin_name} ${CMAKE_CURRENT_SOURCE_DIR}/${bin_name}.cc)
-    target_include_directories(${bin_name} PRIVATE ${SPEECHX_ROOT} ${SPEECHX_ROOT}/kaldi)
-    target_link_libraries(${bin_name} recognizer nnet decoder fst utils gflags glog kaldi-base kaldi-matrix kaldi-util)
-    target_compile_options(${bin_name}  PRIVATE ${PADDLE_COMPILE_FLAGS})
-    target_include_directories(${bin_name}  PRIVATE ${pybind11_INCLUDE_DIRS} ${PROJECT_SOURCE_DIR})
-    target_link_libraries(${bin_name}  ${PYTHON_LIBRARIES} ${PADDLE_LINK_FLAGS})
-  endforeach()
->>>>>>> 5046d8ee
 
 foreach(bin_name IN LISTS TEST_BINS)
   add_executable(${bin_name} ${CMAKE_CURRENT_SOURCE_DIR}/${bin_name}.cc)
@@ -48,4 +19,4 @@
   target_compile_options(${bin_name}  PRIVATE ${PADDLE_COMPILE_FLAGS})
   target_include_directories(${bin_name}  PRIVATE ${pybind11_INCLUDE_DIRS} ${PROJECT_SOURCE_DIR})
   target_link_libraries(${bin_name}  ${PYTHON_LIBRARIES} ${PADDLE_LINK_FLAGS})
-endforeach()
+endforeach()