// Copyright (c) 2022 PaddlePaddle Authors. All Rights Reserved.
//
// Licensed under the Apache License, Version 2.0 (the "License");
// you may not use this file except in compliance with the License.
// You may obtain a copy of the License at
//
//     http://www.apache.org/licenses/LICENSE-2.0
//
// Unless required by applicable law or agreed to in writing, software
// distributed under the License is distributed on an "AS IS" BASIS,
// WITHOUT WARRANTIES OR CONDITIONS OF ANY KIND, either express or implied.
// See the License for the specific language governing permissions and
// limitations under the License.

#include "frontend/feature_cache.h"

namespace ppspeech {

using kaldi::BaseFloat;
using std::unique_ptr;
using std::vector;

FeatureCache::FeatureCache(size_t max_size,
                           unique_ptr<FrontendInterface> base_extractor) {
    max_size_ = max_size;
    base_extractor_ = std::move(base_extractor);
    dim_ = base_extractor_->Dim();
}

void FeatureCache::Accept(const std::vector<kaldi::BaseFloat>& inputs) {
    // read inputs
    base_extractor_->Accept(inputs);
}

// pop feature chunk
bool FeatureCache::Read(std::vector<kaldi::BaseFloat>* feats) {
    kaldi::Timer timer;
    std::unique_lock<std::mutex> lock(mutex_);
    // feed current data
    if (cache_.empty()) {
        bool result = false;
        do {
            result = Compute();
        } while (result);
    }
<<<<<<< HEAD
=======

>>>>>>> e7ab421e
    if (cache_.empty()) return false;

    // read from cache
    *feats = cache_.front();
    cache_.pop();
<<<<<<< HEAD
    //ready_feed_condition_.notify_one();
    VLOG(2) << "FeatureCache::Read cost: " << timer.Elapsed() << " sec.";
=======
    VLOG(1) << "FeatureCache::Read cost: " << timer.Elapsed() << " sec.";
>>>>>>> e7ab421e
    return true;
}

// read all data from base_feature_extractor_ into cache_
bool FeatureCache::Compute() {
    // compute and feed
    vector<BaseFloat> feature;
    bool result = base_extractor_->Read(&feature);
    if (result == false || feature.size() == 0) return false;

    kaldi::Timer timer;

    int32 num_chunk = feature.size() / dim_;
    VLOG(3) << "nframe computed: " << nframe_;

    for (int chunk_idx = 0; chunk_idx < num_chunk; ++chunk_idx) {
        int32 start = chunk_idx * dim_;
        vector<BaseFloat> feature_chunk(feature.data() + start, 
                                        feature.data() + start + dim_);
<<<<<<< HEAD
=======

>>>>>>> e7ab421e
        // feed cache
        cache_.push(feature_chunk);
        ++nframe_;
    }

    VLOG(1) << "FeatureCache::Compute cost: " << timer.Elapsed() << " sec. "
            << num_chunk << " feats.";
    return true;
}

}  // namespace ppspeech<|MERGE_RESOLUTION|>--- conflicted
+++ resolved
@@ -43,21 +43,13 @@
             result = Compute();
         } while (result);
     }
-<<<<<<< HEAD
-=======
 
->>>>>>> e7ab421e
     if (cache_.empty()) return false;
 
     // read from cache
     *feats = cache_.front();
     cache_.pop();
-<<<<<<< HEAD
-    //ready_feed_condition_.notify_one();
-    VLOG(2) << "FeatureCache::Read cost: " << timer.Elapsed() << " sec.";
-=======
     VLOG(1) << "FeatureCache::Read cost: " << timer.Elapsed() << " sec.";
->>>>>>> e7ab421e
     return true;
 }
 
@@ -77,10 +69,6 @@
         int32 start = chunk_idx * dim_;
         vector<BaseFloat> feature_chunk(feature.data() + start, 
                                         feature.data() + start + dim_);
-<<<<<<< HEAD
-=======
-
->>>>>>> e7ab421e
         // feed cache
         cache_.push(feature_chunk);
         ++nframe_;
